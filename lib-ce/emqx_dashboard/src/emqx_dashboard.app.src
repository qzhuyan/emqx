{application, emqx_dashboard,
<<<<<<< HEAD
 [{description, "EMQX Web Dashboard"},
  {vsn, "4.4.6"}, % strict semver, bump manually!
=======
 [{description, "EMQ X Web Dashboard"},
  {vsn, "4.3.13"}, % strict semver, bump manually!
>>>>>>> d9ca7913
  {modules, []},
  {registered, [emqx_dashboard_sup]},
  {applications, [kernel,stdlib,mnesia,minirest]},
  {mod, {emqx_dashboard_app,[]}},
  {env, []},
  {licenses, ["Apache-2.0"]},
  {maintainers, ["EMQ X Team <contact@emqx.io>"]},
  {links, [{"Homepage", "https://emqx.io/"},
           {"Github", "https://github.com/emqx/emqx-dashboard"}
          ]}
 ]}.<|MERGE_RESOLUTION|>--- conflicted
+++ resolved
@@ -1,11 +1,7 @@
 {application, emqx_dashboard,
-<<<<<<< HEAD
+
  [{description, "EMQX Web Dashboard"},
   {vsn, "4.4.6"}, % strict semver, bump manually!
-=======
- [{description, "EMQ X Web Dashboard"},
-  {vsn, "4.3.13"}, % strict semver, bump manually!
->>>>>>> d9ca7913
   {modules, []},
   {registered, [emqx_dashboard_sup]},
   {applications, [kernel,stdlib,mnesia,minirest]},
