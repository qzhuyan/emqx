--- conflicted
+++ resolved
@@ -6,11 +6,8 @@
 * Fix JWT plugin don't support non-integer timestamp claims. [#8867](https://github.com/emqx/emqx/pull/8867)
 * Avoid publishing will message when client fails to auhtenticate. [#8887](https://github.com/emqx/emqx/pull/8887)
 * Speed up dispatching of shared subscription messages in a cluster [#8893](https://github.com/emqx/emqx/pull/8893)
-<<<<<<< HEAD
 * Fix the extra / prefix when CoAP gateway parsing client topics. [#8658](https://github.com/emqx/emqx/pull/8658)
-=======
 * Speed up updating the configuration, When some nodes in the cluster are down. [#8857](https://github.com/emqx/emqx/pull/8857)
->>>>>>> b4856446
 
 ## Enhancements
 
