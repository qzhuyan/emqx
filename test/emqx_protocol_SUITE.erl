<<<<<<< HEAD
%%--------------------------------------------------------------------
%% Copyright (c) 2013-2013-2019 EMQ Enterprise, Inc. (http://emqtt.io)
=======
%% Copyright (c) 2013-2019 EMQ Technologies Co., Ltd. All Rights Reserved.
>>>>>>> 22aa7d46
%%
%% Licensed under the Apache License, Version 2.0 (the "License");
%% you may not use this file except in compliance with the License.
%% You may obtain a copy of the License at
%%
%%     http://www.apache.org/licenses/LICENSE-2.0
%%
%% Unless required by applicable law or agreed to in writing, software
%% distributed under the License is distributed on an "AS IS" BASIS,
%% WITHOUT WARRANTIES OR CONDITIONS OF ANY KIND, either express or implied.
%% See the License for the specific language governing permissions and
%% limitations under the License.

-module(emqx_protocol_SUITE).

-compile(export_all).
-compile(nowarn_export_all).

-include_lib("eunit/include/eunit.hrl").

-include_lib("common_test/include/ct.hrl").

-include("emqx_mqtt.hrl").

-define(TOPICS, [<<"TopicA">>, <<"TopicA/B">>, <<"Topic/C">>, <<"TopicA/C">>,
                 <<"/TopicA">>]).

-define(CLIENT, ?CONNECT_PACKET(#mqtt_packet_connect{
                                client_id = <<"mqtt_client">>,
                                username  = <<"emqx">>,
                                password  = <<"public">>})).

% -record(pstate, {
%           zone,
%           sendfun,
%           peername,
%           peercert,
%           proto_ver,
%           proto_name,
%           client_id,
%           is_assigned,
%           conn_pid,
%           conn_props,
%           ack_props,
%           username,
%           session,
%           clean_start,
%           topic_aliases,
%           packet_size,
%           keepalive,
%           mountpoint,
%           is_super,
%           is_bridge,
%           enable_ban,
%           enable_acl,
%           acl_deny_action,
%           recv_stats,
%           send_stats,
%           connected,
%           connected_at,
%           ignore_loop,
%           topic_alias_maximum,
%           conn_mod
%         }).


% -define(TEST_PSTATE(ProtoVer, SendStats),
%         #pstate{zone                = test,
%                 sendfun             = fun(_Packet, _Options) -> ok end,
%                 peername            = test_peername,
%                 peercert            = test_peercert,
%                 proto_ver           = ProtoVer,
%                 proto_name          = <<"MQTT">>,
%                 client_id           = <<"test_pstate">>,
%                 is_assigned         = false,
%                 conn_pid            = self(),
%                 username            = <<"emqx">>,
%                 is_super            = false,
%                 clean_start         = false,
%                 topic_aliases       = #{},
%                 packet_size         = 1000,
%                 mountpoint          = <<>>,
%                 is_bridge           = false,
%                 enable_ban          = false,
%                 enable_acl          = true,
%                 acl_deny_action     = disconnect,
%                 recv_stats          = #{msg => 0, pkt => 0},
%                 send_stats          = SendStats,
%                 connected           = false,
%                 ignore_loop         = false,
%                 topic_alias_maximum = #{to_client => 0, from_client => 0},
%                 conn_mod            = emqx_connection}).

all() ->
    [
     {group, mqtt_common},
     {group, mqttv4},
     {group, mqttv5},
     {group, acl}
    ].

groups() ->
    [{mqtt_common, [sequence],
      [will_topic_check,
       will_acl_check
       ]},
     {mqttv4, [sequence],
      [connect_v4,
       subscribe_v4]},
     {mqttv5, [sequence],
      [connect_v5,
       subscribe_v5]},
     {acl, [sequence],
      [acl_deny_action_ct]}].

init_per_suite(Config) ->
    [start_apps(App, SchemaFile, ConfigFile) ||
        {App, SchemaFile, ConfigFile}
            <- [{emqx, deps_path(emqx, "priv/emqx.schema"),
                       deps_path(emqx, "etc/gen.emqx.conf")}]],
    emqx_zone:set_env(external, max_topic_alias, 20),
    Config.

end_per_suite(_Config) ->
    application:stop(emqx).

batch_connect(NumberOfConnections) ->
    batch_connect([], NumberOfConnections).

batch_connect(Socks, 0) ->
    Socks;
batch_connect(Socks, NumberOfConnections) ->
    {ok, Sock} = emqx_client_sock:connect({127, 0, 0, 1}, 1883,
                                          [binary, {packet, raw}, {active, false}],
                                          3000),
    batch_connect([Sock | Socks], NumberOfConnections - 1).

with_connection(DoFun, NumberOfConnections) ->
    Socks = batch_connect(NumberOfConnections),
    try
        DoFun(Socks)
    after
        lists:foreach(fun(Sock) ->
                         emqx_client_sock:close(Sock)
                      end, Socks)
    end.

with_connection(DoFun) ->
    with_connection(DoFun, 1).

    % {ok, Sock} = emqx_client_sock:connect({127, 0, 0, 1}, 1883,
    %                                       [binary, {packet, raw},
    %                                        {active, false}], 3000),
    % try
    %     DoFun(Sock)
    % after
    %     emqx_client_sock:close(Sock)
    % end.

connect_v4(_) ->
    with_connection(fun([Sock]) ->
                            emqx_client_sock:send(Sock, raw_send_serialize(?PACKET(?PUBLISH))),
                            {error, closed} =gen_tcp:recv(Sock, 0)
                    end),
    with_connection(fun([Sock]) ->
                            ConnectPacket = raw_send_serialize(?CONNECT_PACKET
                                                                   (#mqtt_packet_connect{
                                                                       client_id = <<"mqttv4_client">>,
                                                                       username = <<"admin">>,
                                                                       password = <<"public">>,
                                                                       proto_ver = ?MQTT_PROTO_V4
                                                                      })),
                            emqx_client_sock:send(Sock, ConnectPacket),
                            {ok, Data} = gen_tcp:recv(Sock, 0),
                            {ok, ?CONNACK_PACKET(?CONNACK_ACCEPT), _} = raw_recv_parse(Data, ?MQTT_PROTO_V4),

                            emqx_client_sock:send(Sock, ConnectPacket),
                            {error, closed} = gen_tcp:recv(Sock, 0)
                    end),
    ok.


connect_v5(_) ->
    with_connection(fun([Sock]) ->
                            emqx_client_sock:send(Sock,
                                                  raw_send_serialize(
                                                    ?CONNECT_PACKET(#mqtt_packet_connect{
                                                                       proto_ver  = ?MQTT_PROTO_V5,
                                                                       properties =
                                                                           #{'Request-Response-Information' => -1}}))),
                            {ok, Data} = gen_tcp:recv(Sock, 0),
                            {ok, ?DISCONNECT_PACKET(?RC_PROTOCOL_ERROR), _} = raw_recv_parse(Data, ?MQTT_PROTO_V5)
                    end),

    with_connection(fun([Sock]) ->
                            emqx_client_sock:send(Sock,
                                                  raw_send_serialize(
                                                    ?CONNECT_PACKET(
                                                       #mqtt_packet_connect{
                                                          proto_ver  = ?MQTT_PROTO_V5,
                                                          properties =
                                                               #{'Request-Problem-Information' => 2}}))),
                            {ok, Data} = gen_tcp:recv(Sock, 0),
                            {ok, ?DISCONNECT_PACKET(?RC_PROTOCOL_ERROR), _} = raw_recv_parse(Data, ?MQTT_PROTO_V5)
                    end),

    with_connection(fun([Sock]) ->
                            emqx_client_sock:send(Sock,
                                                  raw_send_serialize(
                                                    ?CONNECT_PACKET(
                                                       #mqtt_packet_connect{
                                                          proto_ver  = ?MQTT_PROTO_V5,
                                                          properties =
                                                              #{'Request-Response-Information' => 1}})
                                                  )),
                            {ok, Data} = gen_tcp:recv(Sock, 0),
                            {ok, ?CONNACK_PACKET(?RC_SUCCESS, 0,
                                                 #{'Response-Information' := _RespInfo}), _} =
                                raw_recv_parse(Data, ?MQTT_PROTO_V5)
                    end),

    % topic alias = 0
    with_connection(fun([Sock]) ->
                            emqx_client_sock:send(Sock,
                                                  raw_send_serialize(
                                                      ?CONNECT_PACKET(
                                                          #mqtt_packet_connect{
                                                              proto_ver  = ?MQTT_PROTO_V5,
                                                              properties =
                                                                  #{'Topic-Alias-Maximum' => 10}}),
                                                      #{version => ?MQTT_PROTO_V5}
                                                  )),
                            {ok, Data} = gen_tcp:recv(Sock, 0),
                            {ok, ?CONNACK_PACKET(?RC_SUCCESS, 0,
                                                 #{'Topic-Alias-Maximum' := 20}), _} =
                                raw_recv_parse(Data, ?MQTT_PROTO_V5),

                            emqx_client_sock:send(Sock,
                                                  raw_send_serialize(
                                                      ?PUBLISH_PACKET(?QOS_1, <<"TopicA">>, 1, #{'Topic-Alias' => 0}, <<"hello">>),
                                                      #{version => ?MQTT_PROTO_V5}
                                                  )),

                            {ok, Data2} = gen_tcp:recv(Sock, 0),
                            {ok, ?DISCONNECT_PACKET(?RC_TOPIC_ALIAS_INVALID), _} = raw_recv_parse(Data2, ?MQTT_PROTO_V5)
                    end),

    % topic alias maximum
    with_connection(fun([Sock]) ->
                            emqx_client_sock:send(Sock,
                                                  raw_send_serialize(
                                                      ?CONNECT_PACKET(
                                                          #mqtt_packet_connect{
                                                              proto_ver  = ?MQTT_PROTO_V5,
                                                              properties =
                                                                  #{'Topic-Alias-Maximum' => 10}}),
                                                      #{version => ?MQTT_PROTO_V5}
                                                  )),
                            {ok, Data} = gen_tcp:recv(Sock, 0),
                            {ok, ?CONNACK_PACKET(?RC_SUCCESS, 0,
                                                 #{'Topic-Alias-Maximum' := 20}), _} =
                                raw_recv_parse(Data, ?MQTT_PROTO_V5),

                            emqx_client_sock:send(Sock, raw_send_serialize(?SUBSCRIBE_PACKET(1, [{<<"TopicA">>, #{rh  => 1,
                                             qos => ?QOS_2,
                                             rap => 0,
                                             nl  => 0,
                                             rc  => 0}}]), #{version => ?MQTT_PROTO_V5})),

                            {ok, Data2} = gen_tcp:recv(Sock, 0),
                            {ok, ?SUBACK_PACKET(1, #{}, [2]), _} = raw_recv_parse(Data2, ?MQTT_PROTO_V5),

                            emqx_client_sock:send(Sock,
                                                  raw_send_serialize(
                                                      ?PUBLISH_PACKET(?QOS_1, <<"TopicA">>, 1, #{'Topic-Alias' => 15}, <<"hello">>),
                                                      #{version => ?MQTT_PROTO_V5}
                                                  )),

                            {ok, Data3} = gen_tcp:recv(Sock, 0),

                            {ok, ?PUBACK_PACKET(1, 0), _} = raw_recv_parse(Data3, ?MQTT_PROTO_V5),

                            {ok, Data4} = gen_tcp:recv(Sock, 0),

                            {ok, ?PUBLISH_PACKET(?QOS_1, <<"TopicA">>, _, <<"hello">>), _} = raw_recv_parse(Data4, ?MQTT_PROTO_V5),

                            emqx_client_sock:send(Sock,
                                                  raw_send_serialize(
                                                      ?PUBLISH_PACKET(?QOS_1, <<"TopicA">>, 2, #{'Topic-Alias' => 21}, <<"hello">>),
                                                      #{version => ?MQTT_PROTO_V5}
                                                  )),

                            {ok, Data5} = gen_tcp:recv(Sock, 0),
                            {ok, ?DISCONNECT_PACKET(?RC_TOPIC_ALIAS_INVALID), _} = raw_recv_parse(Data5, ?MQTT_PROTO_V5)
                    end),

    % test clean start
    with_connection(fun([Sock]) ->
                            emqx_client_sock:send(Sock,
                                                    raw_send_serialize(
                                                        ?CONNECT_PACKET(
                                                            #mqtt_packet_connect{
                                                                proto_ver   = ?MQTT_PROTO_V5,
                                                                clean_start = true,
                                                                client_id   = <<"myclient">>,
                                                                properties  =
                                                                    #{'Session-Expiry-Interval' => 10}})
                                                  )),
                            {ok, Data} = gen_tcp:recv(Sock, 0),
                            {ok, ?CONNACK_PACKET(?RC_SUCCESS, 0), _} = raw_recv_parse(Data, ?MQTT_PROTO_V5),
                            emqx_client_sock:send(Sock, raw_send_serialize(
                                                            ?DISCONNECT_PACKET(?RC_SUCCESS)
                                                  ))
                    end),

    timer:sleep(1000),

    with_connection(fun([Sock]) ->
                            emqx_client_sock:send(Sock,
                                                    raw_send_serialize(
                                                        ?CONNECT_PACKET(
                                                            #mqtt_packet_connect{
                                                                proto_ver   = ?MQTT_PROTO_V5,
                                                                clean_start = false,
                                                                client_id   = <<"myclient">>,
                                                                properties  =
                                                                    #{'Session-Expiry-Interval' => 10}})
                                                  )),
                            {ok, Data} = gen_tcp:recv(Sock, 0),
                            {ok, ?CONNACK_PACKET(?RC_SUCCESS, 1), _} = raw_recv_parse(Data, ?MQTT_PROTO_V5)
                    end),

    % test will message publish and cancel
    with_connection(fun([Sock]) ->
                            emqx_client_sock:send(Sock,
                                                    raw_send_serialize(
                                                        ?CONNECT_PACKET(
                                                            #mqtt_packet_connect{
                                                                proto_ver    = ?MQTT_PROTO_V5,
                                                                clean_start  = true,
                                                                client_id    = <<"myclient">>,
                                                                will_flag    = true,
                                                                will_qos     = ?QOS_1,
                                                                will_retain  = false,
                                                                will_props   = #{'Will-Delay-Interval' => 5},
                                                                will_topic   = <<"TopicA">>,
                                                                will_payload = <<"will message">>,
                                                                properties   = #{'Session-Expiry-Interval' => 0}
                                                            }
                                                        )
                                                    )
                            ),
                            {ok, Data} = gen_tcp:recv(Sock, 0),
                            {ok, ?CONNACK_PACKET(?RC_SUCCESS, 0), _} = raw_recv_parse(Data, ?MQTT_PROTO_V5),

                            {ok, Sock2} = emqx_client_sock:connect({127, 0, 0, 1}, 1883,
                                                                   [binary, {packet, raw},
                                                                    {active, false}], 3000),

                            do_connect(Sock2, ?MQTT_PROTO_V5),

                            emqx_client_sock:send(Sock2, raw_send_serialize(?SUBSCRIBE_PACKET(1, [{<<"TopicA">>, #{rh  => 1,
                                             qos => ?QOS_2,
                                             rap => 0,
                                             nl  => 0,
                                             rc  => 0}}]), #{version => ?MQTT_PROTO_V5})),

                            {ok, SubData} = gen_tcp:recv(Sock2, 0),
                            {ok, ?SUBACK_PACKET(1, #{}, [2]), _} = raw_recv_parse(SubData, ?MQTT_PROTO_V5),

                            emqx_client_sock:send(Sock, raw_send_serialize(
                                                            ?DISCONNECT_PACKET(?RC_SUCCESS))),

                            {error, timeout} = gen_tcp:recv(Sock2, 0, 2000),

                            % session resumed
                            {ok, Sock3} = emqx_client_sock:connect({127, 0, 0, 1}, 1883,
                                                                   [binary, {packet, raw},
                                                                    {active, false}], 3000),

                            emqx_client_sock:send(Sock3,
                                                    raw_send_serialize(
                                                        ?CONNECT_PACKET(
                                                            #mqtt_packet_connect{
                                                                proto_ver    = ?MQTT_PROTO_V5,
                                                                clean_start  = false,
                                                                client_id    = <<"myclient">>,
                                                                will_flag    = true,
                                                                will_qos     = ?QOS_1,
                                                                will_retain  = false,
                                                                will_props   = #{'Will-Delay-Interval' => 5},
                                                                will_topic   = <<"TopicA">>,
                                                                will_payload = <<"will message 2">>,
                                                                properties   = #{'Session-Expiry-Interval' => 3}
                                                            }
                                                        ),
                                                        #{version => ?MQTT_PROTO_V5}
                                                    )
                            ),
                            {ok, Data3} = gen_tcp:recv(Sock3, 0),
                            {ok, ?CONNACK_PACKET(?RC_SUCCESS, 0), _} = raw_recv_parse(Data3, ?MQTT_PROTO_V5),

                            emqx_client_sock:send(Sock3, raw_send_serialize(
                                                            ?DISCONNECT_PACKET(?RC_DISCONNECT_WITH_WILL_MESSAGE),
                                                            #{version => ?MQTT_PROTO_V5}
                                                        )
                            ),

                            {ok, WillData} = gen_tcp:recv(Sock2, 0, 5000),
                            {ok, ?PUBLISH_PACKET(?QOS_1, <<"TopicA">>, _, <<"will message 2">>), _} = raw_recv_parse(WillData, ?MQTT_PROTO_V5),

                            emqx_client_sock:close(Sock2)
                    end),

    % duplicate client id
    with_connection(fun([Sock, Sock1]) ->
                            emqx_zone:set_env(external, use_username_as_clientid, true),
                            emqx_client_sock:send(Sock,
                                                    raw_send_serialize(
                                                        ?CONNECT_PACKET(
                                                            #mqtt_packet_connect{
                                                                proto_ver   = ?MQTT_PROTO_V5,
                                                                clean_start = true,
                                                                client_id   = <<"myclient">>,
                                                                properties  =
                                                                    #{'Session-Expiry-Interval' => 10}})
                                                  )),
                            {ok, Data} = gen_tcp:recv(Sock, 0),
                            {ok, ?CONNACK_PACKET(?RC_SUCCESS, 0), _} = raw_recv_parse(Data, ?MQTT_PROTO_V5),

                            emqx_client_sock:send(Sock1,
                                                    raw_send_serialize(
                                                        ?CONNECT_PACKET(
                                                            #mqtt_packet_connect{
                                                                proto_ver   = ?MQTT_PROTO_V5,
                                                                clean_start = false,
                                                                client_id   = <<"myclient">>,
                                                                username    = <<"admin">>,
                                                                password    = <<"public">>,
                                                                properties  =
                                                                    #{'Session-Expiry-Interval' => 10}})
                                                  )),
                            {ok, Data1} = gen_tcp:recv(Sock1, 0),
                            {ok, ?CONNACK_PACKET(?RC_SUCCESS, 0), _} = raw_recv_parse(Data1, ?MQTT_PROTO_V5),

                            emqx_client_sock:send(Sock, raw_send_serialize(?SUBSCRIBE_PACKET(1, [{<<"TopicA">>, #{rh  => 1,
                                                                                                                  qos => ?QOS_2,
                                                                                                                  rap => 0,
                                                                                                                  nl  => 0,
                                                                                                                  rc  => 0}}]),
                                                                            #{version => ?MQTT_PROTO_V5})),

                            {ok, SubData} = gen_tcp:recv(Sock, 0),
                            {ok, ?SUBACK_PACKET(1, #{}, [2]), _} = raw_recv_parse(SubData, ?MQTT_PROTO_V5),

                            emqx_client_sock:send(Sock1, raw_send_serialize(?SUBSCRIBE_PACKET(1, [{<<"TopicA">>, #{rh  => 1,
                                                                                                                   qos => ?QOS_2,
                                                                                                                   rap => 0,
                                                                                                                   nl  => 0,
                                                                                                                   rc  => 0}}]),
                                                                            #{version => ?MQTT_PROTO_V5})),

                            {ok, SubData1} = gen_tcp:recv(Sock1, 0),
                            {ok, ?SUBACK_PACKET(1, #{}, [2]), _} = raw_recv_parse(SubData1, ?MQTT_PROTO_V5)
                    end, 2),

    ok.

do_connect(Sock, ProtoVer) ->
    emqx_client_sock:send(Sock, raw_send_serialize(
                                  ?CONNECT_PACKET(
                                     #mqtt_packet_connect{
                                        client_id  = <<"mqtt_client">>,
                                        proto_ver  = ProtoVer
                                       }))),
    {ok, Data} = gen_tcp:recv(Sock, 0),
    {ok, ?CONNACK_PACKET(?CONNACK_ACCEPT), _} = raw_recv_parse(Data, ProtoVer).

subscribe_v4(_) ->
    with_connection(fun([Sock]) ->
                            do_connect(Sock, ?MQTT_PROTO_V4),
                            SubPacket = raw_send_serialize(
                                          ?SUBSCRIBE_PACKET(15,
                                                            [{<<"topic">>, #{rh => 1,
                                                                             qos => ?QOS_2,
                                                                             rap => 0,
                                                                             nl => 0,
                                                                             rc => 0}}])),
                            emqx_client_sock:send(Sock, SubPacket),
                            {ok, Data} = gen_tcp:recv(Sock, 0),
                            {ok, ?SUBACK_PACKET(15, _), _} = raw_recv_parse(Data, ?MQTT_PROTO_V4)
                    end),
    ok.

subscribe_v5(_) ->
    with_connection(fun([Sock]) ->
                            do_connect(Sock, ?MQTT_PROTO_V5),
                            SubPacket = raw_send_serialize(?SUBSCRIBE_PACKET(15, #{'Subscription-Identifier' => -1},[]),
                                                            #{version => ?MQTT_PROTO_V5}),
                            emqx_client_sock:send(Sock, SubPacket),
                            {ok, DisConnData} = gen_tcp:recv(Sock, 0),
                            {ok, ?DISCONNECT_PACKET(?RC_TOPIC_FILTER_INVALID), _} =
                                raw_recv_parse(DisConnData, ?MQTT_PROTO_V5)
                    end),
    with_connection(fun([Sock]) ->
                            do_connect(Sock, ?MQTT_PROTO_V5),
                            SubPacket = raw_send_serialize(
                                          ?SUBSCRIBE_PACKET(0, #{}, [{<<"TopicQos0">>,
                                                                      #{rh => 1, qos => ?QOS_2,
                                                                        rap => 0, nl => 0,
                                                                        rc => 0}}]),
                                          #{version => ?MQTT_PROTO_V5}),
                            emqx_client_sock:send(Sock, SubPacket),
                            {ok, DisConnData} = gen_tcp:recv(Sock, 0),
                            {ok, ?DISCONNECT_PACKET(?RC_MALFORMED_PACKET), _} =
                                raw_recv_parse(DisConnData, ?MQTT_PROTO_V5)
                    end),
    with_connection(fun([Sock]) ->
                            do_connect(Sock, ?MQTT_PROTO_V5),
                            SubPacket = raw_send_serialize(
                                          ?SUBSCRIBE_PACKET(1, #{'Subscription-Identifier' => 0},
                                                            [{<<"TopicQos0">>,
                                                              #{rh => 1, qos => ?QOS_2,
                                                                rap => 0, nl => 0,
                                                                rc => 0}}]),
                                          #{version => ?MQTT_PROTO_V5}),
                            emqx_client_sock:send(Sock, SubPacket),
                            {ok, DisConnData} = gen_tcp:recv(Sock, 0),
                            {ok, ?DISCONNECT_PACKET(?RC_SUBSCRIPTION_IDENTIFIERS_NOT_SUPPORTED), _} =
                                raw_recv_parse(DisConnData, ?MQTT_PROTO_V5)
                    end),
    with_connection(fun([Sock]) ->
                            do_connect(Sock, ?MQTT_PROTO_V5),
                            SubPacket = raw_send_serialize(
                                          ?SUBSCRIBE_PACKET(1, #{'Subscription-Identifier' => 1},
                                                            [{<<"TopicQos0">>,
                                                              #{rh => 1, qos => ?QOS_2,
                                                                rap => 0, nl => 0,
                                                                rc => 0}}]),
                                          #{version => ?MQTT_PROTO_V5}),
                            emqx_client_sock:send(Sock, SubPacket),
                            {ok, SubData} = gen_tcp:recv(Sock, 0),
                            {ok, ?SUBACK_PACKET(1, #{}, [2]), _} =
                                raw_recv_parse(SubData, ?MQTT_PROTO_V5)
                    end),
    ok.

publish_v4(_) ->
    ok.

publish_v5(_) ->
    ok.

raw_send_serialize(Packet) ->
    emqx_frame:serialize(Packet).

raw_send_serialize(Packet, Opts) ->
    emqx_frame:serialize(Packet, Opts).

raw_recv_parse(P, ProtoVersion) ->
    emqx_frame:parse(P, {none, #{max_packet_size => ?MAX_PACKET_SIZE,
                                 version         => ProtoVersion}}).

acl_deny_action_ct(_) ->
    emqx_zone:set_env(external, acl_deny_action, disconnect),
    process_flag(trap_exit, true),
    [acl_deny_do_disconnect(subscribe, QoS, <<"acl_deny_action">>) || QoS <- lists:seq(0, 2)],
    [acl_deny_do_disconnect(publish, QoS, <<"acl_deny_action">>) || QoS <- lists:seq(0, 2)],
    emqx_zone:set_env(external, acl_deny_action, ignore),
    ok.

% acl_deny_action_eunit(_) ->
%     PState = ?TEST_PSTATE(?MQTT_PROTO_V5, #{msg => 0, pkt => 0}),
%     CodeName = emqx_reason_codes:name(?RC_NOT_AUTHORIZED, ?MQTT_PROTO_V5),
%     {error, CodeName, NEWPSTATE1} = emqx_protocol:process(?PUBLISH_PACKET(?QOS_1, <<"acl_deny_action">>, 1, <<"payload">>), PState),
%     ?assertEqual(#{pkt => 1, msg => 0}, NEWPSTATE1#pstate.send_stats),
%     {error, CodeName, NEWPSTATE2} = emqx_protocol:process(?PUBLISH_PACKET(?QOS_2, <<"acl_deny_action">>, 2, <<"payload">>), PState),
%     ?assertEqual(#{pkt => 1, msg => 0}, NEWPSTATE2#pstate.send_stats).

will_topic_check(_) ->
    {ok, Client} = emqx_client:start_link([{username, <<"emqx">>},
                                           {will_flag, true},
                                           {will_topic, <<"aaa">>},
                                           {will_payload, <<"I have died">>},
                                           {will_qos, 0}]),
    {ok, _} = emqx_client:connect(Client),

    {ok, T} = emqx_client:start_link([{client_id, <<"client">>}]),
    emqx_client:connect(T),
    emqx_client:subscribe(T, <<"aaa">>),
    ct:sleep(200),

    emqx_client:stop(Client),
    ct:sleep(100),
    false = is_process_alive(Client),
    emqx_ct_broker_helpers:wait_mqtt_payload(<<"I have died">>),
    emqx_client:stop(T).

will_acl_check(_) ->
    %% The connection will be rejected if publishing of the will message is not allowed by
    %% ACL rules
    process_flag(trap_exit, true),
    {ok, Client} = emqx_client:start_link([{username, <<"pub_deny">>},
                                           {will_flag, true},
                                           {will_topic, <<"pub_deny">>},
                                           {will_payload, <<"I have died">>},
                                           {will_qos, 0}]),
    ?assertMatch({error,{_,_}}, emqx_client:connect(Client)).

acl_deny_do_disconnect(publish, QoS, Topic) ->
    process_flag(trap_exit, true),
    {ok, Client} = emqx_client:start_link([{username, <<"emqx">>}]),
    {ok, _} = emqx_client:connect(Client),
    emqx_client:publish(Client, Topic, <<"test">>, QoS),
    receive
        {'EXIT', Client, {shutdown,tcp_closed}} ->
            ct:pal(info, "[OK] after publish, received exit: {shutdown,tcp_closed}"),
            false = is_process_alive(Client);
        {'EXIT', Client, Reason} ->
            ct:pal(info, "[OK] after publish, client got disconnected: ~p", [Reason])
    after 1000 -> ct:fail({timeout, wait_tcp_closed})
    end;

acl_deny_do_disconnect(subscribe, QoS, Topic) ->
    process_flag(trap_exit, true),
    {ok, Client} = emqx_client:start_link([{username, <<"emqx">>}]),
    {ok, _} = emqx_client:connect(Client),
    {ok, _, [128]} = emqx_client:subscribe(Client, Topic, QoS),
    receive
        {'EXIT', Client, {shutdown,tcp_closed}} ->
            ct:pal(info, "[OK] after subscribe, received exit: {shutdown,tcp_closed}"),
            false = is_process_alive(Client);
        {'EXIT', Client, Reason} ->
            ct:pal(info, "[OK] after subscribe, client got disconnected: ~p", [Reason])
    after 1000 -> ct:fail({timeout, wait_tcp_closed})
    end.

start_apps(App, SchemaFile, ConfigFile) ->
    read_schema_configs(App, SchemaFile, ConfigFile),
    set_special_configs(App),
    application:ensure_all_started(App).

read_schema_configs(App, SchemaFile, ConfigFile) ->
    Schema = cuttlefish_schema:files([SchemaFile]),
    Conf = conf_parse:file(ConfigFile),
    NewConfig = cuttlefish_generator:map(Schema, Conf),
    Vals = proplists:get_value(App, NewConfig, []),
    [application:set_env(App, Par, Value) || {Par, Value} <- Vals].

set_special_configs(emqx) ->
    application:set_env(emqx, enable_acl_cache, false),
    application:set_env(emqx, plugins_loaded_file,
                        deps_path(emqx, "test/emqx_SUITE_data/loaded_plugins")),
    application:set_env(emqx, acl_deny_action, disconnect),
    application:set_env(emqx, acl_file,
                        deps_path(emqx, "test/emqx_access_SUITE_data/acl_deny_action.conf"));
set_special_configs(_App) ->
    ok.

deps_path(App, RelativePath) ->
    %% Note: not lib_dir because etc dir is not sym-link-ed to _build dir
    %% but priv dir is
    Path0 = code:priv_dir(App),
    Path = case file:read_link(Path0) of
               {ok, Resolved} -> Resolved;
               {error, _} -> Path0
           end,
    filename:join([Path, "..", RelativePath]).

local_path(RelativePath) ->
    deps_path(emqx_auth_username, RelativePath).<|MERGE_RESOLUTION|>--- conflicted
+++ resolved
@@ -1,9 +1,4 @@
-<<<<<<< HEAD
-%%--------------------------------------------------------------------
-%% Copyright (c) 2013-2013-2019 EMQ Enterprise, Inc. (http://emqtt.io)
-=======
 %% Copyright (c) 2013-2019 EMQ Technologies Co., Ltd. All Rights Reserved.
->>>>>>> 22aa7d46
 %%
 %% Licensed under the Apache License, Version 2.0 (the "License");
 %% you may not use this file except in compliance with the License.
