--- conflicted
+++ resolved
@@ -23,10 +23,7 @@
   to force an immediate reload of all certificates after the files are updated on disk.
 * Refactor the ExProto so that anonymous clients can also be displayed on the dashboard [#6983]
 * Force shutdown of processes that cannot answer takeover event [#7026]
-<<<<<<< HEAD
 * Support set keepalive via queryString & Body HTTP API.
-=======
->>>>>>> d4fdbb30
 * `topic` parameter in bridge configuration can have `${node}` substitution (just like in `clientid` parameter)
 * Add UTF-8 string validity check in `strict_mode` for MQTT packet.
   When set to true, invalid UTF-8 strings will cause the client to be disconnected. i.e. client ID, topic name. [#7261]
