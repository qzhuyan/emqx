# EMQX 4.3 Changes

Started tracking changes in CHANGE.md since EMQX v4.3.11

NOTE: Keep prepending to the head of the file instead of the tail

File format:

- Use weight-2 heading for releases
- One list item per change topic
  Change log ends with a list of GitHub PRs

## v4.3.20

### Bug fixes

- Fix rule-engine update behaviour which may initialize actions for disabled rules. [#8849](https://github.com/emqx/emqx/pull/8849)
- Fix JWT plugin don't support non-integer timestamp claims. [#8862](https://github.com/emqx/emqx/pull/8862)
<<<<<<< HEAD
- Fix delayed publish inaccurate caused by os time change. [#8908](https://github.com/emqx/emqx/pull/8908)
=======
- Fix dashboard binding IP address not working. [#8916](https://github.com/emqx/emqx/pull/8916)
>>>>>>> 40848239


## v4.3.19

### Enhancements

- Improve error message for LwM2M plugin when object ID is not valid. [#8654](https://github.com/emqx/emqx/pull/8654).
- Add tzdata apk package to alpine docker image. [#8671](https://github.com/emqx/emqx/pull/8671)
- Add node evacuation and cluster rebalancing features. [#8597](https://github.com/emqx/emqx/pull/8597)
- Refine Rule Engine error log. RuleId will be logged when take action failed. [#8737](https://github.com/emqx/emqx/pull/8737)
- Increases the latency interval for MQTT Bridge test connections to improve compatibility in high-latency environments. [#8745](https://github.com/emqx/emqx/pull/8745)
- Close ExProto client process immediately if it's keepalive timeouted. [#8725](https://github.com/emqx/emqx/pull/8725)
- Upgrade grpc-erl driver to 0.6.7 to support batch operation in sending stream. [#8725](https://github.com/emqx/emqx/pull/8725)
- Improved jwt authentication module initialization process. [#8736](https://github.com/emqx/emqx/pull/8736)

### Bug fixes

- Fix rule SQL compare to null values always returns false. [#8743](https://github.com/emqx/emqx/pull/8743)
  Before this change, the following SQL failed to match on the WHERE clause (`clientid != foo` returns false):
  `SELECT 'some_var' as clientid FROM "t" WHERE clientid != foo`.
  The `foo` variable is a null value, so `clientid != foo` should be evaluated as true.
- Fix GET `/auth_clientid` and `/auth_username` counts. [#8655](https://github.com/emqx/emqx/pull/8655)
- Add an idle timer for ExProto UDP client to avoid client leaking [#8628](https://github.com/emqx/emqx/pull/8628)
- Fix ExHook can't be un-hooked if the grpc service stop first. [#8725](https://github.com/emqx/emqx/pull/8725)
- Fix the problem that ExHook cannot continue hook chains execution for mismatched topics. [#8807](https://github.com/emqx/emqx/pull/8807)
- Fix GET `/listeners/` crashes when listener is not ready. [#8752](https://github.com/emqx/emqx/pull/8752)
- Fix repeated warning messages in bin/emqx [#8824](https://github.com/emqx/emqx/pull/8824)


## v4.3.18

### Enhancements

- Upgrade Erlang/OTP from 23.2.7.2-emqx-3 to 23.3.4.9-3 [#8511](https://github.com/emqx/emqx/pull/8511)
- Make possible to debug-print SSL handshake procedure by setting listener config `log_level=debug` [#8553](https://github.com/emqx/emqx/pull/8553)
- Add option to perform GC on connection process after TLS/SSL handshake is performed. [#8649](https://github.com/emqx/emqx/pull/8649)
  Expected to reduce around 35% memory consumption for each SSL connection. See [#8637](https://github.com/emqx/emqx/pull/8637) for more details.

## v4.3.17

### Bug fixes

- Fixed issue where the dashboard APIs were being exposed under the
  management listener. [#8411]

- Fixed crash when shared persistent subscription [#8441]
- Fixed issue in Lua hook that prevented messages from being
  rejected [#8535]
- Fix ExProto UDP client keepalive checking error.
  This causes the clients to not expire as long as a new UDP packet arrives [#8575]

### Enhancements

- HTTP API(GET /rules/) support for pagination and fuzzy filtering. [#8450]
- Add check_conf cli to check config format. [#8486]
- Optimize performance of shared subscription

## v4.3.16

### Enhancements

- Add the possibility of configuring the password for
  password-protected private key files used for dashboard and
  management HTTPS listeners. [#8129]
- Add message republish supports using placeholder variables to specify QoS and Retain values. Set `${qos}` and `${flags.retain}` use the original QoS & Retain flag.
- Add supports specifying the network interface address of the cluster listener & rcp call listener. Specify `0.0.0.0` use all network interfaces, or a particular network interface IP address.
- ExHook supports to customize the socket parameters for gRPC client. [#8314]

### Bug fixes

- Avoid repeated writing `loaded_plugins` file if the plugin enable stauts has not changed [#8179]
- Correctly tally `connack.auth_error` metrics when a client uses MQTT
  3.1. [#8177]
- Do not match ACL rules containing placeholders if there's no
  information to fill them. [#8280]
- Fixed issue in Lua hook that didn't prevent a topic from being
  subscribed to. [#8288]
- Ensuring that exhook dispatches the client events are sequential. [#8311]
- Ensure start dashboard ok event if default_username is missing.
- Fix key update from JWKS server by JWT auth. [#8337]
- Better errors for JWT claim validations. [#8337]

## v4.3.15

### Enhancements

* Refactored `bin/emqx` help messages.
* Upgrade script refuses upgrade from incompatible versions. (e.g. hot upgrade from 4.3 to 4.4 will fail fast).
* Made possible for EMQX to boot from a Linux directory which has white spaces in its path.
* Add support for JWT authorization [#7596]
  Now MQTT clients may be authorized with respect to a specific claim containing publish/subscribe topic whitelists.
* Better randomisation of app screts (changed from timestamp seeded sha hash (uuid) to crypto:strong_rand_bytes)
* Return a client_identifier_not_valid error when username is empty and username_as_clientid is set to true [#7862]
* Add more rule engine date functions: format_date/3, format_date/4, date_to_unix_ts/3, date_to_unix_ts/4 [#7894]
* Add proto_name and proto_ver fields for $event/client_disconnected event.
* Mnesia auth/acl http api support multiple condition queries.
* Inflight QoS1 Messages for shared topics are now redispatched to other alive subscribers upon chosen subscriber session termination.
* Make auth metrics name more understandable.
* Allow emqx_management http listener binding to specific interface [#8005]
* Add rule-engine function float2str/2, user can specify the float output precision [#7991]

### Bug fixes

* List subscription topic (/api/v4/subscriptions), the result do not match with multiple conditions.
* SSL closed error bug fixed for redis client.
* Fix mqtt-sn client disconnected due to re-send a duplicated qos2 message
* Rule-engine function hexstr2bin/1 support half byte [#7977]
* Shared message delivery when all alive shared subs have full inflight [#7984]
* Improved resilience against autocluster partitioning during cluster
  startup. [#7876]
  [ekka-158](https://github.com/emqx/ekka/pull/158)
* Add regular expression check ^[0-9A-Za-z_\-]+$ for node name [#7979]
* Fix `node_dump` variable sourcing. [#8026]
* Fix heap size is growing too fast when trace large message.
* Support customized timestamp format of the log messages.

## v4.3.14

### Enhancements

* Add `RequestMeta` for exhook.proto in order to expose `cluster_name` of emqx in each gRPC request. [#7524]
* Support customize emqx_exhook execution priority. [#7408]
* add api: PUT /rules/{id}/reset_metrics.
  This api reset the metrics of the rule engine of a rule, and reset the metrics of the action related to this rule. [#7474]
* Enhanced rule engine error handling when json parsing error.
* Add support for `RSA-PSK-AES256-GCM-SHA384`, `RSA-PSK-AES256-CBC-SHA384`,
 `RSA-PSK-AES128-GCM-SHA256`, `RSA-PSK-AES128-CBC-SHA256` PSK ciphers, and remove `PSK-3DES-EDE-CBC-SHA`,
 `PSK-RC4-SHA` from the default configuration. [#7427]
* Diagnostic logging for mnesia `wait_for_table`
  - prints check points of mnesia internal stats
  - prints check points of per table loading stats
  Help to locate the problem of long table loading time.
* Add `local` strategy for Shared Subscription.
  That will preferentially dispatch messages to a shared subscriber at the same
  node. It will improves the efficiency of shared messages dispatching in certain
  scenarios, especially when the emqx-bridge-mqtt plugin is configured as shared
  subscription. [#7462]
* Add some compression functions to rule-engine: gzip, gunzip, zip, unzip, zip_compress, zip_uncompress

### Bug fixes

* Prohibit empty topics in strict mode
* Make sure ehttpc delete useless pool always succeed.
* Update mongodb driver to fix potential process leak.
* Fix a potential security issue #3155 with emqx-dashboard plugin.
  In the earlier implementation, the Dashboard password is reset back to the
  default value of emqx_dashboard.conf after the node left cluster.
  Now we persist changed password to protect against reset. [#7518]
* Silence grep/sed warnings in docker-entrypoint.sh. [#7520]
* Generate `loaded_modules` and `loaded_plugins` files with default values when no such files exists. [#7520]
* Fix the configuration `server_name_indication` set to disable does not take effect.
* Fix backup files are not deleted and downloaded correctly when the API path has ISO8859-1 escape characters.

## v4.3.13

### Important changes

* For docker image, /opt/emqx/etc has been removed from the VOLUME list,
  this made it easier for the users to rebuild image on top with changed configs.
* CentOS 7 Erlang runtime is rebuilt on OpenSSL-1.1.1n (previously on 1.0),
  Prior to v4.3.13, EMQX pick certain cipher suites proposed by the clients,
  but then fail to handshake resulting in a `malformed_handshake_data` exception.
* CentOS 8 Erlang runtime is rebuilt on RockyLinux 8.
  'centos8' will remain in the package name to keep it backward compatible.

### Enhancements

* CLI `emqx_ctl pem_cache clean` to force purge x509 certificate cache,
  to force an immediate reload of all certificates after the files are updated on disk.
* Refactor the ExProto so that anonymous clients can also be displayed on the dashboard [#6983]
* Force shutdown of processes that cannot answer takeover event [#7026]
* `topic` parameter in bridge configuration can have `${node}` substitution (just like in `clientid` parameter)
* Add UTF-8 string validity check in `strict_mode` for MQTT packet.
  When set to true, invalid UTF-8 strings will cause the client to be disconnected. i.e. client ID, topic name. [#7261]
* Changed systemd service restart delay from 10 seconds to 60 seconds.
* MQTT-SN gateway supports initiative to synchronize registered topics after session resumed. [#7300]
* Add load control app for future development.
* Change the precision of float to 17 digits after the decimal point when formatting a
  float using payload templates of rule actions. The old precision is 10 digits before
  this change. [#7336]
* Return the cached resource status when querying a resource using HTTP APIs.
  This is to avoid blocking the HTTP request if the resource is unavailable. [#7374]

### Bug fixes

* Fix the `{error,eexist}` error when do release upgrade again if last run failed. [#7121]
* Fix case where publishing to a non-existent topic alias would crash the connection [#6979]
* Fix HTTP-API 500 error on querying the lwm2m client list on the another node [#7009]
* Fix the ExProto connection registry is not released after the client process abnormally exits [#6983]
* Fix Server-KeepAlive wrongly applied on MQTT v3.0/v3.1 [#7085]
* Fix Stomp client can not trigger `$event/client_connection` message [#7096]
* Fix system memory false alarm at boot
* Fix the MQTT-SN message replay when the topic is not registered to the client [#6970]
* Fix rpc get node info maybe crash when other nodes is not ready.
* Fix false alert level log “cannot_find_plugins” caused by duplicate plugin names in `loaded_plugins` files.
* Prompt user how to change the dashboard's initial default password when emqx start.
* Fix errno=13 'Permission denied' Cannot create FIFO boot error in Amazon Linux 2022 (el8 package)
* Fix user or appid created, name only allow `^[A-Za-z]+[A-Za-z0-9-_]*$`
* Fix subscribe http api crash by bad_qos `/mqtt/subscribe`,`/mqtt/subscribe_batch`.
* Send DISCONNECT packet with reason code 0x98 if connection has been kicked [#7309]
* Auto subscribe to an empty topic will be simply ignored now

## v4.3.12
### Important changes

### Minor changes
* Fix updating `emqx_auth_mnesia.conf` password and restarting the new password does not take effect [#6717]
* Fix import data crash when emqx_auth_mnesia's record is not empty [#6717]
* Fix `os_mon.sysmem_high_watermark` may not alert after reboot.
* Enhancement: Log client status before killing it for holding the lock for too long.
  [emqx-6959](https://github.com/emqx/emqx/pull/6959)
  [ekka-144](https://github.com/emqx/ekka/pull/144)
  [ekka-146](https://github.com/emqx/ekka/pull/146)

## v4.3.11

Important notes:

- For Debian/Ubuntu users

  We changed the package installed service from init.d to systemd.
  The upgrade from init.d to systemd is verified, however it is
  recommended to verify it before rolling out to production.
  At least to ensure systemd is available in your system.

- For Centos Users

  RPM package now depends on `openssl11` which is NOT available
  in certain centos distributions.
  Please make sure the yum repo [epel-release](https://docs.fedoraproject.org/en-US/epel) is installed.

### Important changes

* Debian/Ubuntu package (deb) installed EMQX now runs on systemd [#6389]<br>
  This is to take advantage of systemd's supervision functionality to ensure
  EMQX service is restarted after crashes.

### Minor changes

* Clustering malfunction fixes [#6221, #6381]
  Mostly changes made in [ekka](https://github.com/emqx/ekka/pull/134)<br>
  From 0.8.1.4 to 0.8.1.6, fixes included intra-cluster RPC call timeouts,<br>
  also fixed `ekka_locker` process crashed after killing a hanged lock owner.

* Improved log message when TCP proxy is in use but proxy_protocol configuration is not turned on [#6416]<br>
  "please check proxy_protocol config for specific listeners and zones" to hint a misconfiguration

* Helm chart supports networking.k8s.io/v1 [#6368]

* Fix session takeover race condition which may lead to message loss [#6396]

* EMQX docker images are pushed to aws public ecr in an automated CI job [#6271]<br>
  `docker pull public.ecr.aws/emqx/emqx:4.3.10`

* Fix webhook URL path to allow rule-engine variable substitution [#6399]

* Corrected RAM usage display [#6379]

* Changed emqx_sn_registry table creation to runtime [#6357]<br>
  This was a bug introduced in 4.3.3, in which the table is changed from ets to mnesia<br>
  this will cause upgrade to fail when a later version node joins a 4.3.0-2 cluster<br>

* Log level for normal termination changed from info to debug [#6358]

* Added config `retainer.stop_publish_clear_msg` to enable/disable empty message retained message publish [#6343]<br>
  In MQTT 3.1.1, it is unclear if a MQTT broker should publish the 'clear' (no payload) message<br>
  to the subscribers, or just delete the retained message. So we have made it configurable

* Fix mqtt bridge malfunction when remote host is unreachable (hangs the connection) [#6286, #6323]

* System monitor now inspects `current_stacktrace` of suspicious process [#6290]<br>
  `current_function` was not quite helpful

* Changed default `max_topc_levels` config value to 128 [#6294, #6420]<br>
  previously it has no limit (config value = 0), which can be a potential DoS threat

* Collect only libcrypto and libtinfo so files for zip package [#6259]<br>
  in 4.3.10 we tried to collect all so files, however glibc is not quite portable

* Added openssl-1.1 to RPM dependency [#6239]

* Http client duplicated header fix [#6195]

* Fix `node_dump` issues when working with deb or rpm installation [#6209]

* Pin Erlang/OTP 23.2.7.2-emqx-3 [#6246]<br>
  4.3.10 is on 23.2.7.2-emqx-2, this bump is to fix an ECC signature name typo:
  ecdsa_secp512r1_sha512 -> ecdsa_secp521r1_sha512

* HTTP client performance improvement [#6474, #6414]<br>
  The changes are mostly done in the dependency [repo](https://github.com/emqx/ehttpc).

* For messages from gateways add message properties as MQTT message headers [#6142]<br>
  e.g. messages from CoAP, LwM2M, Stomp, ExProto, when translated into MQTT message<br>
  properties such as protocol name, protocol version, username (if any) peer-host<br>
  etc. are filled as MQTT message headers.

* Format the message id to hex strings in the log message [#6961]

## v4.3.0~10

Older version changes are not tracked here.<|MERGE_RESOLUTION|>--- conflicted
+++ resolved
@@ -16,11 +16,8 @@
 
 - Fix rule-engine update behaviour which may initialize actions for disabled rules. [#8849](https://github.com/emqx/emqx/pull/8849)
 - Fix JWT plugin don't support non-integer timestamp claims. [#8862](https://github.com/emqx/emqx/pull/8862)
-<<<<<<< HEAD
 - Fix delayed publish inaccurate caused by os time change. [#8908](https://github.com/emqx/emqx/pull/8908)
-=======
 - Fix dashboard binding IP address not working. [#8916](https://github.com/emqx/emqx/pull/8916)
->>>>>>> 40848239
 
 
 ## v4.3.19
