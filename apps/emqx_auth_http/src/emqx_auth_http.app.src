%% -*- mode: erlang -*-
{application, emqx_auth_http, [
    {description, "EMQX External HTTP API Authentication and Authorization"},
<<<<<<< HEAD
    {vsn, "0.3.1"},
=======
    {vsn, "0.4.0"},
>>>>>>> 49ac4b5a
    {registered, []},
    {mod, {emqx_auth_http_app, []}},
    {applications, [
        kernel,
        stdlib,
        emqx_auth,
        emqx_connector,
        emqx_resource
    ]},
    {env, []},
    {modules, []},

    {licenses, ["Apache 2.0"]},
    {links, []}
]}.<|MERGE_RESOLUTION|>--- conflicted
+++ resolved
@@ -1,11 +1,7 @@
 %% -*- mode: erlang -*-
 {application, emqx_auth_http, [
     {description, "EMQX External HTTP API Authentication and Authorization"},
-<<<<<<< HEAD
-    {vsn, "0.3.1"},
-=======
     {vsn, "0.4.0"},
->>>>>>> 49ac4b5a
     {registered, []},
     {mod, {emqx_auth_http_app, []}},
     {applications, [
