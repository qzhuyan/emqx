--- conflicted
+++ resolved
@@ -467,15 +467,9 @@
     end, esockd:listeners()),
     Http = lists:map(fun({Protocol, Opts}) ->
         #{protocol        => Protocol,
-<<<<<<< HEAD
-          listen_on       => proplists:get_value(port, Opts),
-          acceptors       => maps:get(num_acceptors,
-              proplists:get_value(transport_options, Opts, #{}), 0),
-=======
           listen_on       => format_http_bind(Opts),
           acceptors       => maps:get( num_acceptors
                                      , proplists:get_value(transport_options, Opts, #{}), 0),
->>>>>>> bf8e3c50
           max_conns       => proplists:get_value(max_connections, Opts),
           current_conns   => proplists:get_value(all_connections, Opts),
           shutdown_count  => []}
@@ -611,16 +605,15 @@
 
 table_size(Tab) -> ets:info(Tab, size).
 
-<<<<<<< HEAD
 has_any_ok(Results) ->
     case lists:any(fun(Item) -> Item =:= ok end, Results) of
         true -> ok;
         false -> lists:last(Results)
-=======
+    end.
+
 format_http_bind(Opts) ->
     Port = proplists:get_value(port, Opts),
     case proplists:get_value(ip, Opts) of
         undefined -> Port;
         IP -> {IP, Port}
->>>>>>> bf8e3c50
     end.