--- conflicted
+++ resolved
@@ -58,12 +58,8 @@
 ## TLS versions only to protect from POODLE attack.
 ##
 ## Value: String, seperated by ','
-<<<<<<< HEAD
+## NOTE: Do not use tlsv1.3 if emqx is running on OTP-22 or earlier
 ## stomp.listener.tls_versions = "tlsv1.3,tlsv1.2,tlsv1.1,tlsv1"
-=======
-## NOTE: Do not use tlsv1.3 if emqx is running on OTP-22 or earlier
-## stomp.listener.tls_versions = tlsv1.3,tlsv1.2,tlsv1.1,tlsv1
->>>>>>> 12568c8c
 
 ## SSL Handshake timeout.
 ##
