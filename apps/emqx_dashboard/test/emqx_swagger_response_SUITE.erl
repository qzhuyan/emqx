%%--------------------------------------------------------------------
%% Copyright (c) 2020-2023 EMQ Technologies Co., Ltd. All Rights Reserved.
%%
%% Licensed under the Apache License, Version 2.0 (the "License");
%% you may not use this file except in compliance with the License.
%% You may obtain a copy of the License at
%%
%%     http://www.apache.org/licenses/LICENSE-2.0
%%
%% Unless required by applicable law or agreed to in writing, software
%% distributed under the License is distributed on an "AS IS" BASIS,
%% WITHOUT WARRANTIES OR CONDITIONS OF ANY KIND, either express or implied.
%% See the License for the specific language governing permissions and
%% limitations under the License.
%%--------------------------------------------------------------------

-module(emqx_swagger_response_SUITE).

-behaviour(minirest_api).
-behaviour(hocon_schema).

-include_lib("eunit/include/eunit.hrl").

-include_lib("eunit/include/eunit.hrl").
-include_lib("typerefl/include/types.hrl").
-include_lib("hocon/include/hoconsc.hrl").
-import(hoconsc, [mk/2]).

-compile(nowarn_export_all).
-compile(export_all).

all() -> emqx_common_test_helpers:all(?MODULE).

init_per_suite(Config) ->
    emqx_mgmt_api_test_util:init_suite([emqx_conf]),
    Config.

end_per_suite(Config) ->
    end_suite(),
    Config.

end_suite() ->
    application:unload(emqx_management),
    emqx_mgmt_api_test_util:end_suite([emqx_conf]).

t_simple_binary(_config) ->
    Path = "/simple/bin",
    ExpectSpec = #{description => <<"binary ok">>},
    ExpectRefs = [],
    validate(Path, ExpectSpec, ExpectRefs),
    ok.

t_object(_config) ->
    Path = "/object",
    Object =
        #{
            <<"content">> => #{
                <<"application/json">> =>
                    #{
                        <<"schema">> => #{
                            required => [<<"per_page">>, <<"timeout">>],
                            <<"properties">> => [
                                {<<"per_page">>, #{
                                    description => <<"good per page desc">>,
                                    maximum => 100,
                                    minimum => 1,
                                    type => integer
                                }},
                                {<<"timeout">>, #{
                                    default => 5,
                                    <<"oneOf">> =>
                                        [
                                            #{example => <<"1h">>, type => string},
                                            #{enum => [infinity], type => string}
                                        ]
                                }},
                                {<<"inner_ref">>, #{
                                    <<"$ref">> =>
                                        <<"#/components/schemas/emqx_swagger_response_SUITE.good_ref">>
                                }}
                            ],
                            <<"type">> => object
                        }
                    }
            }
        },
    ExpectRefs = [{?MODULE, good_ref}],
    validate(Path, Object, ExpectRefs),
    ok.

t_error(_Config) ->
    Path = "/error",
    Error400 = #{
        <<"content">> =>
            #{
                <<"application/json">> => #{
                    <<"schema">> => #{
                        <<"type">> => object,
                        <<"properties">> =>
                            [
                                {<<"code">>, #{enum => ['Bad1', 'Bad2'], type => string}},
                                {<<"message">>, #{
                                    description => <<"Bad request desc">>, type => string
                                }}
                            ]
                    }
                }
            }
    },
    Error404 = #{
        <<"content">> =>
            #{
                <<"application/json">> => #{
                    <<"schema">> => #{
                        <<"type">> => object,
                        <<"properties">> =>
                            [
                                {<<"code">>, #{enum => ['Not-Found'], type => string}},
                                {<<"message">>, #{
                                    description => <<"Error code to troubleshoot problems.">>,
                                    type => string
                                }}
                            ]
                    }
                }
            }
    },
    {OperationId, Spec, Refs} = emqx_dashboard_swagger:parse_spec_ref(?MODULE, Path, #{}),
    ?assertEqual(test, OperationId),
    Response = maps:get(responses, maps:get(get, Spec)),
    ?assertEqual(Error400, maps:get(<<"400">>, Response)),
    ?assertEqual(Error404, maps:get(<<"404">>, Response)),
    ?assertEqual(#{}, maps:without([<<"400">>, <<"404">>], Response)),
    ?assertEqual([], Refs),
    ok.

t_nest_object(_Config) ->
    Path = "/nest/object",
    Object =
        #{
            <<"content">> => #{
                <<"application/json">> => #{
                    <<"schema">> =>
                        #{
                            required => [<<"timeout">>],
                            <<"type">> => object,
                            <<"properties">> => [
                                {<<"per_page">>, #{
                                    description => <<"good per page desc">>,
                                    maximum => 100,
                                    minimum => 1,
                                    type => integer
                                }},
                                {<<"timeout">>, #{
                                    default => 5,
                                    <<"oneOf">> =>
                                        [
                                            #{example => <<"1h">>, type => string},
                                            #{enum => [infinity], type => string}
                                        ]
                                }},
                                {<<"nest_object">>, #{
                                    <<"type">> => object,
                                    <<"properties">> => [
                                        {<<"good_nest_1">>, #{type => integer}},
                                        {<<"good_nest_2">>, #{
                                            <<"$ref">> =>
                                                <<"#/components/schemas/emqx_swagger_response_SUITE.good_ref">>
                                        }}
                                    ]
                                }},
                                {<<"inner_ref">>, #{
                                    <<"$ref">> =>
                                        <<"#/components/schemas/emqx_swagger_response_SUITE.good_ref">>
                                }}
                            ]
                        }
                }
            }
        },
    ExpectRefs = [{?MODULE, good_ref}],
    validate(Path, Object, ExpectRefs),
    ok.

t_empty(_Config) ->
    ?assertThrow(
        {error, #{
            msg := <<"Object only supports not empty proplists">>,
            args := [],
            module := ?MODULE
        }},
        validate("/empty", error, [])
    ),
    ok.

t_raw_local_ref(_Config) ->
    Path = "/raw/ref/local",
    Object = #{
        <<"content">> => #{
            <<"application/json">> => #{
                <<"schema">> => #{
                    <<"$ref">> => <<"#/components/schemas/emqx_swagger_response_SUITE.good_ref">>
                }
            }
        }
    },
    ExpectRefs = [{?MODULE, good_ref}],
    validate(Path, Object, ExpectRefs),
    ok.

t_raw_remote_ref(_Config) ->
    Path = "/raw/ref/remote",
    Object = #{
        <<"content">> =>
            #{
                <<"application/json">> => #{
                    <<"schema">> => #{
                        <<"$ref">> => <<"#/components/schemas/emqx_swagger_remote_schema.ref1">>
                    }
                }
            }
    },
    ExpectRefs = [{emqx_swagger_remote_schema, "ref1"}],
    validate(Path, Object, ExpectRefs),
    ok.

t_local_ref(_Config) ->
    Path = "/ref/local",
    Object = #{
        <<"content">> => #{
            <<"application/json">> => #{
                <<"schema">> => #{
                    <<"$ref">> => <<"#/components/schemas/emqx_swagger_response_SUITE.good_ref">>
                }
            }
        }
    },
    ExpectRefs = [{?MODULE, good_ref}],
    validate(Path, Object, ExpectRefs),
    ok.

t_remote_ref(_Config) ->
    Path = "/ref/remote",
    Object = #{
        <<"content">> =>
            #{
                <<"application/json">> => #{
                    <<"schema">> => #{
                        <<"$ref">> => <<"#/components/schemas/emqx_swagger_remote_schema.ref1">>
                    }
                }
            }
    },
    ExpectRefs = [{emqx_swagger_remote_schema, "ref1"}],
    validate(Path, Object, ExpectRefs),
    ok.

t_bad_ref(_Config) ->
    Path = "/ref/bad",
    Object = #{
        <<"content">> => #{
            <<"application/json">> => #{
                <<"schema">> =>
                    #{<<"$ref">> => <<"#/components/schemas/emqx_swagger_response_SUITE.bad_ref">>}
            }
        }
    },
    ExpectRefs = [{?MODULE, bad_ref}],
    ?assertThrow(
        {error, #{
            module := ?MODULE,
            msg := <<"Object only supports not empty proplists">>
        }},
        validate(Path, Object, ExpectRefs)
    ),
    ok.

t_none_ref(_Config) ->
    Path = "/ref/none",
    ?assertError(
<<<<<<< HEAD
        #{
            mfa := {?MODULE, schema, ["/ref/none"]},
            reason := function_clause
        },
=======
        {failed_to_generate_swagger_spec, ?MODULE, Path},
>>>>>>> 654d2740
        validate(Path, #{}, [])
    ),
    ok.

t_nest_ref(_Config) ->
    Path = "/ref/nest/ref",
    Object = #{
        <<"content">> => #{
            <<"application/json">> => #{
                <<"schema">> => #{
                    <<"$ref">> => <<"#/components/schemas/emqx_swagger_response_SUITE.nest_ref">>
                }
            }
        }
    },
    ExpectRefs = [{?MODULE, nest_ref}],
    validate(Path, Object, ExpectRefs),
    ok.

t_sub_fields(_Config) ->
    Path = "/fields/sub",
    Object = #{
        <<"content">> => #{
            <<"application/json">> => #{
                <<"schema">> => #{
                    <<"$ref">> => <<"#/components/schemas/emqx_swagger_response_SUITE.sub_fields">>
                }
            }
        }
    },
    ExpectRefs = [{?MODULE, sub_fields}],
    validate(Path, Object, ExpectRefs),
    ok.

t_complicated_type(_Config) ->
    Path = "/ref/complicated_type",
    Object = #{
        <<"content">> => #{
            <<"application/json">> =>
                #{
                    <<"schema">> => #{
                        <<"properties">> =>
                            [
                                {<<"no_neg_integer">>, #{minimum => 0, type => integer}},
                                {<<"url">>, #{example => <<"http://127.0.0.1">>, type => string}},
                                {<<"server">>, #{example => <<"127.0.0.1:80">>, type => string}},
                                {<<"connect_timeout">>, #{
                                    example => infinity,
                                    <<"oneOf">> => [
                                        #{example => infinity, type => string},
                                        #{type => integer}
                                    ]
                                }},
                                {<<"pool_type">>, #{enum => [random, hash], type => string}},
                                {<<"timeout">>, #{
                                    example => infinity,
                                    <<"oneOf">> => [
                                        #{example => infinity, type => string}, #{type => integer}
                                    ]
                                }},
                                {<<"bytesize">>, #{example => <<"32MB">>, type => string}},
                                {<<"wordsize">>, #{example => <<"1024KB">>, type => string}},
                                {<<"maps">>, #{example => #{}, type => object}},
                                {<<"comma_separated_list">>, #{
                                    example => <<"item1,item2">>, type => string
                                }},
                                {<<"comma_separated_atoms">>, #{
                                    example => <<"item1,item2">>, type => string
                                }},
                                {<<"log_level">>, #{
                                    enum => [
                                        debug,
                                        info,
                                        notice,
                                        warning,
                                        error,
                                        critical,
                                        alert,
                                        emergency,
                                        all
                                    ],
                                    type => string
                                }},
                                {<<"fix_integer">>, #{
                                    default => 100, enum => [100], type => integer
                                }}
                            ],
                        <<"type">> => object
                    }
                }
        }
    },
    {OperationId, Spec, Refs} = emqx_dashboard_swagger:parse_spec_ref(?MODULE, Path, #{}),
    ?assertEqual(test, OperationId),
    Response = maps:get(responses, maps:get(post, Spec)),
    ?assertEqual(Object, maps:get(<<"200">>, Response)),
    ?assertEqual([], Refs),
    ok.

t_ref_array_with_key(_Config) ->
    Path = "/ref/array/with/key",
    Object = #{
        <<"content">> => #{
            <<"application/json">> => #{
                <<"schema">> => #{
                    required => [<<"timeout">>],
                    <<"type">> => object,
                    <<"properties">> => [
                        {<<"per_page">>, #{
                            description => <<"good per page desc">>,
                            maximum => 100,
                            minimum => 1,
                            type => integer
                        }},
                        {<<"timeout">>, #{
                            default => 5,
                            <<"oneOf">> =>
                                [
                                    #{example => <<"1h">>, type => string},
                                    #{enum => [infinity], type => string}
                                ]
                        }},
                        {<<"assert">>, #{description => <<"money">>, type => number}},
                        {<<"number_ex">>, #{description => <<"number example">>, type => number}},
                        {<<"percent_ex">>, #{
                            description => <<"percent example">>,
                            example => <<"12%">>,
                            type => number
                        }},
                        {<<"duration_ms_ex">>, #{
                            description => <<"duration ms example">>,
                            example => <<"32s">>,
                            type => string
                        }},
                        {<<"atom_ex">>, #{description => <<"atom ex">>, type => string}},
                        {<<"array_refs">>, #{
                            items => #{
                                <<"$ref">> =>
                                    <<"#/components/schemas/emqx_swagger_response_SUITE.good_ref">>
                            },
                            type => array
                        }}
                    ]
                }
            }
        }
    },
    ExpectRefs = [{?MODULE, good_ref}],
    validate(Path, Object, ExpectRefs),
    ok.

t_ref_array_without_key(_Config) ->
    Path = "/ref/array/without/key",
    Object = #{
        <<"content">> => #{
            <<"application/json">> => #{
                <<"schema">> => #{
                    items => #{
                        <<"$ref">> =>
                            <<"#/components/schemas/emqx_swagger_response_SUITE.good_ref">>
                    },
                    type => array
                }
            }
        }
    },
    ExpectRefs = [{?MODULE, good_ref}],
    validate(Path, Object, ExpectRefs),
    ok.
t_hocon_schema_function(_Config) ->
    Path = "/ref/hocon/schema/function",
    Object = #{
        <<"content">> => #{
            <<"application/json">> => #{
                <<"schema">> =>
                    #{<<"$ref">> => <<"#/components/schemas/emqx_swagger_remote_schema.root">>}
            }
        }
    },
    ExpectComponents = [
        #{
            <<"emqx_swagger_remote_schema.ref1">> => #{
                <<"type">> => object,
                <<"properties">> => [
                    {<<"protocol">>, #{enum => [http, https], type => string}},
                    {<<"port">>, #{default => 18083, type => integer}}
                ]
            }
        },
        #{
            <<"emqx_swagger_remote_schema.ref2">> => #{
                <<"type">> => object,
                <<"properties">> => [
                    {<<"page">>, #{
                        description => <<"good page">>,
                        maximum => 100,
                        minimum => 1,
                        type => integer
                    }},
                    {<<"another_ref">>, #{
                        <<"$ref">> =>
                            <<"#/components/schemas/emqx_swagger_remote_schema.ref3">>
                    }}
                ]
            }
        },
        #{
            <<"emqx_swagger_remote_schema.ref3">> => #{
                <<"type">> => object,
                <<"properties">> => [
                    {<<"ip">>, #{
                        description => <<"IP:Port">>,
                        example => <<"127.0.0.1:80">>,
                        type => string
                    }},
                    {<<"version">>, #{
                        description => <<"a good version">>,
                        example => <<"1.0.0">>,
                        type => string
                    }}
                ]
            }
        },
        #{
            <<"emqx_swagger_remote_schema.root">> =>
                #{
                    required => [<<"default_password">>, <<"default_username">>],
                    <<"properties">> => [
                        {<<"listeners">>, #{
                            items =>
                                #{
                                    <<"oneOf">> =>
                                        [
                                            #{
                                                <<"$ref">> =>
                                                    <<"#/components/schemas/emqx_swagger_remote_schema.ref2">>
                                            },
                                            #{
                                                <<"$ref">> =>
                                                    <<"#/components/schemas/emqx_swagger_remote_schema.ref1">>
                                            }
                                        ]
                                },
                            type => array
                        }},
                        {<<"default_username">>, #{default => <<"admin">>, type => string}},
                        {<<"default_password">>, #{default => <<"public">>, type => string}},
                        {<<"sample_interval">>, #{
                            default => <<"10s">>, example => <<"1h">>, type => string
                        }},
                        {<<"token_expired_time">>, #{
                            default => <<"30m">>, example => <<"12m">>, type => string
                        }}
                    ],
                    <<"type">> => object
                }
        }
    ],
    ExpectRefs = [{emqx_swagger_remote_schema, "root"}],
    {_, Components} = validate(Path, Object, ExpectRefs),
    ?assertEqual(ExpectComponents, Components),
    ok.

t_api_spec(_Config) ->
    emqx_dashboard_swagger:spec(?MODULE),
    ok.

api_spec() -> emqx_dashboard_swagger:spec(?MODULE).

paths() ->
    [
        "/simple/bin",
        "/object",
        "/nest/object",
        "/ref/local",
        "/ref/nest/ref",
        "/raw/ref/local",
        "/raw/ref/remote",
        "/ref/array/with/key",
        "/ref/array/without/key",
        "/ref/hocon/schema/function"
    ].

schema("/simple/bin") ->
    to_schema(<<"binary ok">>);
schema("/object") ->
    Object = [
        {per_page, mk(range(1, 100), #{required => true, desc => <<"good per page desc">>})},
        {timeout,
            mk(
                hoconsc:union([infinity, emqx_schema:duration_s()]),
                #{default => 5, required => true}
            )},
        {inner_ref, mk(hoconsc:ref(?MODULE, good_ref), #{})}
    ],
    to_schema(Object);
schema("/nest/object") ->
    Response = [
        {per_page, mk(range(1, 100), #{desc => <<"good per page desc">>})},
        {timeout,
            mk(
                hoconsc:union([infinity, emqx_schema:duration_s()]),
                #{default => 5, required => true}
            )},
        {nest_object, [
            {good_nest_1, mk(integer(), #{})},
            {good_nest_2, mk(hoconsc:ref(?MODULE, good_ref), #{})}
        ]},
        {inner_ref, mk(hoconsc:ref(?MODULE, good_ref), #{})}
    ],
    to_schema(Response);
schema("/empty") ->
    to_schema([]);
schema("/raw/ref/local") ->
    to_schema(hoconsc:ref(good_ref));
schema("/raw/ref/remote") ->
    to_schema(hoconsc:ref(emqx_swagger_remote_schema, "ref1"));
schema("/ref/local") ->
    to_schema(mk(hoconsc:ref(good_ref), #{}));
schema("/ref/remote") ->
    to_schema(mk(hoconsc:ref(emqx_swagger_remote_schema, "ref1"), #{}));
schema("/ref/bad") ->
    to_schema(mk(hoconsc:ref(?MODULE, bad_ref), #{}));
schema("/ref/nest/ref") ->
    to_schema(mk(hoconsc:ref(?MODULE, nest_ref), #{}));
schema("/ref/array/with/key") ->
    to_schema([
        {per_page, mk(range(1, 100), #{desc => <<"good per page desc">>})},
        {timeout,
            mk(
                hoconsc:union([infinity, emqx_schema:duration_s()]),
                #{default => 5, required => true}
            )},
        {assert, mk(float(), #{desc => <<"money">>})},
        {number_ex, mk(number(), #{desc => <<"number example">>})},
        {percent_ex, mk(emqx_schema:percent(), #{desc => <<"percent example">>})},
        {duration_ms_ex, mk(emqx_schema:duration_ms(), #{desc => <<"duration ms example">>})},
        {atom_ex, mk(atom(), #{desc => <<"atom ex">>})},
        {array_refs, mk(hoconsc:array(hoconsc:ref(?MODULE, good_ref)), #{})}
    ]);
schema("/ref/array/without/key") ->
    to_schema(mk(hoconsc:array(hoconsc:ref(?MODULE, good_ref)), #{}));
schema("/ref/hocon/schema/function") ->
    to_schema(mk(hoconsc:ref(emqx_swagger_remote_schema, "root"), #{}));
schema("/error") ->
    #{
        operationId => test,
        get => #{
            responses => #{
                400 => emqx_dashboard_swagger:error_codes(['Bad1', 'Bad2'], <<"Bad request desc">>),
                404 => emqx_dashboard_swagger:error_codes(['Not-Found'])
            }
        }
    };
schema("/ref/complicated_type") ->
    #{
        operationId => test,
        post => #{
            responses => #{
                200 => [
                    {no_neg_integer, hoconsc:mk(non_neg_integer(), #{})},
                    {url, hoconsc:mk(emqx_connector_http:url(), #{})},
                    {server, hoconsc:mk(emqx_schema:ip_port(), #{})},
                    {connect_timeout, hoconsc:mk(emqx_connector_http:connect_timeout(), #{})},
                    {pool_type, hoconsc:mk(emqx_connector_http:pool_type(), #{})},
                    {timeout, hoconsc:mk(timeout(), #{})},
                    {bytesize, hoconsc:mk(emqx_schema:bytesize(), #{})},
                    {wordsize, hoconsc:mk(emqx_schema:wordsize(), #{})},
                    {maps, hoconsc:mk(map(), #{})},
                    {comma_separated_list, hoconsc:mk(emqx_schema:comma_separated_list(), #{})},
                    {comma_separated_atoms, hoconsc:mk(emqx_schema:comma_separated_atoms(), #{})},
                    {log_level, hoconsc:mk(emqx_conf_schema:log_level(), #{})},
                    {fix_integer, hoconsc:mk(typerefl:integer(100), #{})}
                ]
            }
        }
    };
schema("/fields/sub") ->
    to_schema(hoconsc:ref(sub_fields)).

validate(Path, ExpectObject, ExpectRefs) ->
    {OperationId, Spec, Refs} = emqx_dashboard_swagger:parse_spec_ref(?MODULE, Path, #{}),
    ?assertEqual(test, OperationId),
    Response = maps:get(responses, maps:get(post, Spec)),
    ?assertEqual(ExpectObject, maps:get(<<"200">>, Response)),
    ?assertEqual(ExpectObject, maps:get(<<"201">>, Response)),
    ?assertEqual(#{}, maps:without([<<"201">>, <<"200">>], Response)),
    ?assertEqual(ExpectRefs, Refs),
    {Spec, emqx_dashboard_swagger:components(Refs, #{})}.

to_schema(Object) ->
    #{
        operationId => test,
        post => #{responses => #{200 => Object, 201 => Object}}
    }.

fields(good_ref) ->
    [
        {'webhook-host', mk(emqx_schema:ip_port(), #{default => <<"127.0.0.1:80">>})},
        {log_dir, mk(emqx_schema:file(), #{example => "var/log/emqx"})},
        {tag, mk(binary(), #{desc => <<"tag">>})}
    ];
fields(nest_ref) ->
    [
        {env, mk(hoconsc:enum([test, dev, prod]), #{})},
        {another_ref, mk(hoconsc:ref(good_ref), #{desc => "nest ref"})}
    ];
%% don't support maps
fields(bad_ref) ->
    #{
        username => mk(string(), #{}),
        is_admin => mk(boolean(), #{})
    };
fields(sub_fields) ->
    #{
        fields => [
            {enable, fun enable/1},
            {init_file, fun init_file/1}
        ],
        desc => <<"test sub fields">>
    }.

enable(type) -> boolean();
enable(desc) -> <<"Whether to enable tls psk support">>;
enable(default) -> false;
enable(_) -> undefined.

init_file(type) -> binary();
init_file(desc) -> <<"test test desc">>;
init_file(required) -> false;
init_file(_) -> undefined.<|MERGE_RESOLUTION|>--- conflicted
+++ resolved
@@ -278,14 +278,7 @@
 t_none_ref(_Config) ->
     Path = "/ref/none",
     ?assertError(
-<<<<<<< HEAD
-        #{
-            mfa := {?MODULE, schema, ["/ref/none"]},
-            reason := function_clause
-        },
-=======
         {failed_to_generate_swagger_spec, ?MODULE, Path},
->>>>>>> 654d2740
         validate(Path, #{}, [])
     ),
     ok.
