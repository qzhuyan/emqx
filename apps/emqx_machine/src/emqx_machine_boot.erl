%%--------------------------------------------------------------------
%% Copyright (c) 2021-2023 EMQ Technologies Co., Ltd. All Rights Reserved.
%%
%% Licensed under the Apache License, Version 2.0 (the "License");
%% you may not use this file except in compliance with the License.
%% You may obtain a copy of the License at
%%
%%     http://www.apache.org/licenses/LICENSE-2.0
%%
%% Unless required by applicable law or agreed to in writing, software
%% distributed under the License is distributed on an "AS IS" BASIS,
%% WITHOUT WARRANTIES OR CONDITIONS OF ANY KIND, either express or implied.
%% See the License for the specific language governing permissions and
%% limitations under the License.
%%--------------------------------------------------------------------
-module(emqx_machine_boot).

-include_lib("emqx/include/logger.hrl").

-export([post_boot/0]).
-export([stop_apps/0, ensure_apps_started/0]).
-export([sorted_reboot_apps/0]).
-export([start_autocluster/0]).
-export([stop_port_apps/0]).

-dialyzer({no_match, [basic_reboot_apps/0]}).

-ifdef(TEST).
-export([sorted_reboot_apps/1]).
-endif.

%% these apps are always (re)started by emqx_machine
-define(BASIC_REBOOT_APPS, [gproc, esockd, ranch, cowboy, emqx]).

%% If any of these applications crash, the entire EMQX node shuts down
-define(BASIC_PERMANENT_APPS, [mria, ekka, esockd, emqx]).

post_boot() ->
    ok = ensure_apps_started(),
    ok = print_vsn(),
    ok = start_autocluster(),
    ignore.

-ifdef(TEST).
print_vsn() -> ok.
% TEST
-else.
print_vsn() ->
    ?ULOG("~ts ~ts is running now!~n", [emqx_app:get_description(), emqx_app:get_release()]).
% TEST
-endif.

start_autocluster() ->
    ekka:callback(stop, fun emqx_machine_boot:stop_apps/0),
    ekka:callback(start, fun emqx_machine_boot:ensure_apps_started/0),
    %% returns 'ok' or a pid or 'any()' as in spec
    _ = ekka:autocluster(emqx),
    ok.

stop_apps() ->
    ?SLOG(notice, #{msg => "stopping_emqx_apps"}),
    _ = emqx_alarm_handler:unload(),
    lists:foreach(fun stop_one_app/1, lists:reverse(sorted_reboot_apps())).

%% Those port apps are terminated after the main apps
%% Don't need to stop when reboot.
stop_port_apps() ->
    Loaded = application:loaded_applications(),
    lists:foreach(
        fun(App) ->
            case lists:keymember(App, 1, Loaded) of
                true -> stop_one_app(App);
                false -> ok
            end
        end,
        [os_mon, jq]
    ).

stop_one_app(App) ->
    ?SLOG(debug, #{msg => "stopping_app", app => App}),
    try
        _ = application:stop(App)
    catch
        C:E ->
            ?SLOG(error, #{
                msg => "failed_to_stop_app",
                app => App,
                exception => C,
                reason => E
            })
    end.

ensure_apps_started() ->
    ?SLOG(notice, #{msg => "(re)starting_emqx_apps"}),
    lists:foreach(fun start_one_app/1, sorted_reboot_apps()).

start_one_app(App) ->
    ?SLOG(debug, #{msg => "starting_app", app => App}),
    case application:ensure_all_started(App, restart_type(App)) of
        {ok, Apps} ->
            ?SLOG(debug, #{msg => "started_apps", apps => Apps});
        {error, Reason} ->
            ?SLOG(critical, #{msg => "failed_to_start_app", app => App, reason => Reason}),
            error({failed_to_start_app, App, Reason})
    end.

restart_type(App) ->
    PermanentApps =
        ?BASIC_PERMANENT_APPS ++ application:get_env(emqx_machine, permanent_applications, []),
    case lists:member(App, PermanentApps) of
        true ->
            permanent;
        false ->
            temporary
    end.

%% list of app names which should be rebooted when:
%% 1. due to static config change
%% 2. after join a cluster

%% the list of (re)started apps depends on release type/edition
reboot_apps() ->
    {ok, ConfigApps0} = application:get_env(emqx_machine, applications),
    BaseRebootApps = basic_reboot_apps(),
    ConfigApps = lists:filter(fun(App) -> not lists:member(App, BaseRebootApps) end, ConfigApps0),
    BaseRebootApps ++ ConfigApps.

basic_reboot_apps() ->
    CE =
        ?BASIC_REBOOT_APPS ++
            [
                emqx_prometheus,
                emqx_modules,
                emqx_dashboard,
                emqx_connector,
                emqx_gateway,
                emqx_statsd,
                emqx_resource,
                emqx_rule_engine,
                emqx_bridge,
                emqx_plugin_libs,
                emqx_management,
                emqx_retainer,
                emqx_exhook,
                emqx_authn,
                emqx_authz,
                emqx_slow_subs,
                emqx_auto_subscribe,
                emqx_plugins
            ],
    case emqx_release:edition() of
        ce ->
            CE;
        ee ->
            CE ++
                [
<<<<<<< HEAD
                    emqx_s3,
                    emqx_ft
=======
                    emqx_eviction_agent,
                    emqx_node_rebalance
>>>>>>> 42a646a7
                ]
    end.

sorted_reboot_apps() ->
    Apps = [{App, app_deps(App)} || App <- reboot_apps()],
    sorted_reboot_apps(Apps).

app_deps(App) ->
    case application:get_key(App, applications) of
        undefined -> undefined;
        {ok, List} -> lists:filter(fun(A) -> lists:member(A, reboot_apps()) end, List)
    end.

sorted_reboot_apps(Apps) ->
    G = digraph:new(),
    try
        NoDepApps = add_apps_to_digraph(G, Apps),
        case digraph_utils:topsort(G) of
            Sorted when is_list(Sorted) ->
                %% ensure emqx_conf boot up first
                [emqx_conf | Sorted ++ (NoDepApps -- Sorted)];
            false ->
                Loops = find_loops(G),
                error({circular_application_dependency, Loops})
        end
    after
        digraph:delete(G)
    end.

%% Build a dependency graph from the provided application list.
%% Return top-sort result of the apps.
%% Isolated apps without which are not dependency of any other apps are
%% put to the end of the list in the original order.
add_apps_to_digraph(G, Apps) ->
    lists:foldl(
        fun
            ({App, undefined}, Acc) ->
                ?SLOG(debug, #{msg => "app_is_not_loaded", app => App}),
                Acc;
            ({App, []}, Acc) ->
                %% use '++' to keep the original order
                Acc ++ [App];
            ({App, Deps}, Acc) ->
                add_app_deps_to_digraph(G, App, Deps),
                Acc
        end,
        [],
        Apps
    ).

add_app_deps_to_digraph(G, App, undefined) ->
    ?SLOG(debug, #{msg => "app_is_not_loaded", app => App}),
    %% not loaded
    add_app_deps_to_digraph(G, App, []);
add_app_deps_to_digraph(_G, _App, []) ->
    ok;
add_app_deps_to_digraph(G, App, [Dep | Deps]) ->
    digraph:add_vertex(G, App),
    digraph:add_vertex(G, Dep),
    %% dep -> app as dependency
    digraph:add_edge(G, Dep, App),
    add_app_deps_to_digraph(G, App, Deps).

find_loops(G) ->
    lists:filtermap(
        fun(App) ->
            case digraph:get_short_cycle(G, App) of
                false -> false;
                Apps -> {true, Apps}
            end
        end,
        digraph:vertices(G)
    ).<|MERGE_RESOLUTION|>--- conflicted
+++ resolved
@@ -154,13 +154,10 @@
         ee ->
             CE ++
                 [
-<<<<<<< HEAD
                     emqx_s3,
-                    emqx_ft
-=======
+                    emqx_ft,
                     emqx_eviction_agent,
                     emqx_node_rebalance
->>>>>>> 42a646a7
                 ]
     end.
 
