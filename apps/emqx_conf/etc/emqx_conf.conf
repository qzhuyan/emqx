## NOTE:
<<<<<<< HEAD
## The EMQX configuration is prioritized (overlayed) in the following order:
## `data/configs/cluster.hocon < etc/emqx.conf < environment variables`.

=======
## This config file overrides data/configs/cluster.hocon,
## and is merged with environment variables which start with 'EMQX_' prefix.
##
## Config changes made from EMQX dashboard UI, management HTTP API, or CLI
## are stored in data/configs/cluster.hocon.
## To avoid confusion, please do not store the same configs in both files.
##
## See https://docs.emqx.com/en/enterprise/v5.0/configuration/configuration.html
## Configuration full example can be found in emqx.conf.example
>>>>>>> 654d2740

node {
  name = "emqx@127.0.0.1"
  cookie = "{{ emqx_default_erlang_cookie }}"
  data_dir = "{{ platform_data_dir }}"
}

cluster {
  name = emqxcl
  discovery_strategy = manual
}<|MERGE_RESOLUTION|>--- conflicted
+++ resolved
@@ -1,9 +1,4 @@
 ## NOTE:
-<<<<<<< HEAD
-## The EMQX configuration is prioritized (overlayed) in the following order:
-## `data/configs/cluster.hocon < etc/emqx.conf < environment variables`.
-
-=======
 ## This config file overrides data/configs/cluster.hocon,
 ## and is merged with environment variables which start with 'EMQX_' prefix.
 ##
@@ -13,7 +8,6 @@
 ##
 ## See https://docs.emqx.com/en/enterprise/v5.0/configuration/configuration.html
 ## Configuration full example can be found in emqx.conf.example
->>>>>>> 654d2740
 
 node {
   name = "emqx@127.0.0.1"
