[config var=PROFILE]
[config var=PACKAGE_PATH]
[config var=BENCH_PATH]
[config var=VSN]
[config var=OLD_VSNS]

[config shell_cmd=/bin/bash]
[config timeout=600000]

[loop old_vsn $OLD_VSNS]

[shell http_server]
    !cd http_server
    !rebar3 shell
    ???Eshell
    ???>
    !http_server:start().
    ?Start http_server listener on 7077 successfully.
    ?ok
    ?>

[shell emqx1]
    !cd $PACKAGE_PATH
<<<<<<< HEAD
    !mkdir -p emqx1
    !tar -C emqx1 -zxf ${PROFILE}-$(echo $old_vsn | sed  -r 's/[v|e]//g')-*-ubuntu20.04-amd64.tar.gz
    ?SH-PROMPT
    !cd emqx1
    !export EMQX_NODE_NAME='emqx1@127.0.0.1'
    !./bin/emqx start
    ?EMQX .* is started successfully!
=======
    !mkdir -p emqx
    !tar -C emqx -zxf ${PROFILE}-$(echo $old_vsn | sed  -r 's/[v|e]//g')-*-ubuntu20.04-amd64.tar.gz
    ?SH-PROMPT

    !cd emqx
    !./bin/emqx console
    ?EMQ X .* is started successfully!
>>>>>>> 9ec88198
    ?SH-PROMPT

[shell emqx2]
    !cd $PACKAGE_PATH
<<<<<<< HEAD
    !tar -C emqx2 -zxf ${PROFILE}-$(echo $old_vsn | sed  -r 's/[v|e]//g')-*-ubuntu20.04-amd64.tar.gz
    !mkdir -p emqx2
    ?SH-PROMPT
    !cd emqx2
    !export EMQX_NODE_NAME='emqx2@127.0.0.1'
    !export EMQX_listeners__tcp__default__bind=2883
    !export EMQX_listeners__ssl__default__bind=9883
    !export EMQX_listeners__ws__default__bind=9083
    !export EMQX_listeners__wss__default__bind=9084
    !./bin/emqx start
    ?EMQX .* is started successfully!
=======
    !cp -r emqx emqx2
    ?SH-PROMPT
    !cd emqx2

    """!
    EMQX_NODE__NAME='emqx2@127.0.0.1' \
    EMQX_STATSD__SERVER='127.0.0.1:8124' \
    EMQX_LISTENERS__TCP__DEFAULT__BIND='0.0.0.0:1882' \
    EMQX_LISTENERS__SSL__DEFAULT__BIND='0.0.0.0:8882' \
    EMQX_LISTENERS__WS__DEFAULT__BIND='0.0.0.0:8082' \
    EMQX_LISTENERS__WSS__DEFAULT__BIND='0.0.0.0:8085' \
    EMQX_DASHBOARD__LISTENERS__HTTP__BIND='0.0.0.0:18082' \
    ./bin/emqx console
    """
    ?EMQ X .* is started successfully!
>>>>>>> 9ec88198
    ?SH-PROMPT

    !./bin/emqx_ctl cluster join emqx1@127.0.0.1
    ???Join the cluster successfully.
    ?SH-PROMPT

<<<<<<< HEAD
    !./bin/emqx_ctl cluster status --json | jq -c .running_nodes
    ???["emqx1@127.0.0.1","emqx2@127.0.0.1"]
    ?SH-PROMPT

# TODO find another way to create resource
#    !./bin/emqx_ctl resources create 'web_hook' -i 'resource:691c29ba' -c '{"url": "http://127.0.0.1:8080/counter", "method": "POST"}'
#    ?created
#    ?SH-PROMPT
#    !./bin/emqx_ctl rules create 'SELECT * FROM "t/#"' '[{"name":"data_to_webserver", "params": {"$$resource":  "resource:691c29ba"}}]'
#    ?created
=======
    !./bin/emqx_ctl cluster status
    """???
    Cluster status: #{running_nodes => ['emqx2@127.0.0.1','emqx@127.0.0.1'],stopped_nodes => []}
    """
    ?SH-PROMPT

    ## create a webhook data bridge with id "my_webhook"
    !curl --user admin:public --silent --show-error 'http://localhost:18083/api/v5/bridges' -X 'POST' -H 'Content-Type: application/json' --data-binary '{"name":"my_webhook","method":"post","url":"http://127.0.0.1:7077/counter","headers":{"content-type":"application/json"},"pool_size":4,"enable_pipelining":100,"connect_timeout":"5s","request_timeout":"5s","max_retries":3,"type":"webhook","ssl":{"enable":false,"verify":"verify_none"}}' | jq '.status'
    ?connected
    ?SH-PROMPT

    ## create a rule that uses the webhook as action, the rule id = "rule_edsy"
    !curl --user admin:public --silent --show-error 'http://localhost:18083/api/v5/rules' -X 'POST' -H 'Content-Type: application/json' --data-binary '{"id":"rule_edsy","sql":"SELECT\n  *\nFROM\n  \"t/#\"","actions":["webhook:my_webhook"]}' | jq '.id'
    ?rule_edsy
    ?SH-PROMPT

[shell emqx]
    ## verify the bridges and rules are sync to the other node
    !curl --user admin:public --silent --show-error 'http://localhost:18083/api/v5/bridges/webhook:my_webhook' -X 'GET' -H 'Content-Type: application/json' | jq '.name'
    ?my_webhook
    ?SH-PROMPT
    !curl --user admin:public --silent --show-error 'http://localhost:18083/api/v5/rules/rule_edsy' -X 'GET' -H 'Content-Type: application/json' | jq '.id'
    ?rule_edsy
    ?SH-PROMPT
>>>>>>> 9ec88198

[shell bench]
    !cd $BENCH_PATH

    !./emqtt_bench pub -c 10 -I 1000 -t t/%i -s 64 -L 300
    ???sent

[shell emqx1]
    !echo "" > log/emqx.log.1
    ?SH-PROMPT

    !cp -f ../$PROFILE-$VSN-*-ubuntu20.04-amd64.tar.gz releases/

    ## 1. upgrade to the new version
    !./bin/emqx install $VSN
    ?Made release permanent: "$VSN"
    ?SH-PROMPT

    !./bin/emqx versions | grep permanent
    ?(.*)$VSN
    ?SH-PROMPT

    ## 2. downgrade to the old version
    !./bin/emqx install $old_vsn
    ?Made release permanent:.*
    ?SH-PROMPT

    !./bin/emqx versions | grep permanent | grep -qs "$old_vsn"
    ?SH-PROMPT:
    !echo ==$$?==
    ?^==0==
    ?SH-PROMPT:

    ## 3. again, upgrade to the new version
    !./bin/emqx install $VSN
    ?Made release permanent: "$VSN"
    ?SH-PROMPT

    !./bin/emqx versions | grep permanent
    ?(.*)$VSN
    ?SH-PROMPT

<<<<<<< HEAD
    !./bin/emqx_ctl cluster status --json | jq -c .running_nodes
    ???["emqx1@127.0.0.1","emqx2@127.0.0.1"]
=======
    !./bin/emqx_ctl cluster status
    """???
    Cluster status: #{running_nodes => ['emqx2@127.0.0.1','emqx@127.0.0.1'],stopped_nodes => []}
    """
>>>>>>> 9ec88198
    ?SH-PROMPT

[shell emqx2]
    !echo "" > log/emqx.log.1
    ?SH-PROMPT

    !cp -f ../$PROFILE-$VSN-*-ubuntu20.04-amd64.tar.gz releases/

    ## 1. upgrade to the new version
    !./bin/emqx install $VSN
    ?Made release permanent: "$VSN"
    ?SH-PROMPT

    !./bin/emqx versions |grep permanent
    ?(.*)$VSN
    ?SH-PROMPT

    ## 2. downgrade to the old version
    !./bin/emqx install $old_vsn
    ?Made release permanent:.*
    ?SH-PROMPT

    !./bin/emqx versions | grep permanent | grep -qs "$old_vsn"
    ?SH-PROMPT:
    !echo ==$$?==
    ?^==0==
    ?SH-PROMPT:

    ## 3. again, upgrade to the new version
    !./bin/emqx install $VSN
    ?Made release permanent: "$VSN"
    ?SH-PROMPT

    !./bin/emqx versions |grep permanent
    ?(.*)$VSN
    ?SH-PROMPT

<<<<<<< HEAD
    !./bin/emqx_ctl cluster status --json | jq -c .running_nodes
    ???["emqx1@127.0.0.1","emqx2@127.0.0.1"]
=======
    !./bin/emqx_ctl cluster status
    """???
    Cluster status: #{running_nodes => ['emqx2@127.0.0.1','emqx@127.0.0.1'],stopped_nodes => []}
    """
>>>>>>> 9ec88198
    ?SH-PROMPT

## We don't guarantee not to lose a single message!
## So even if we received 290~300 messages, we consider it as success
[shell bench]
    ???publish complete
    ??SH-PROMPT:
    !sleep 5
    ?SH-PROMPT

# TODO adjust rule metrics query API
#    !curl --user admin:public --silent --show-error http://localhost:18083/api/v5/rules | jq --raw-output ".[0].node_metrics[] | select(.node==\"emqx@127.0.0.1\") | .metrics.matched"
#    ?300
#    ?SH-PROMPT

#    !curl --user admin:public --silent --show-error http://localhost:18083/api/v5/rules | jq --raw-output ".[0].node_metrics[] | select(.node==\"emqx@127.0.0.1\") | .metrics.\"actions.success\""
#    ?\{"data":(29[0-9])|(300),"code":0\}
#    ?SH-PROMPT

    ## The /counter API is provided by .ci/fvt_test/http_server
    !curl http://127.0.0.1:7077/counter
    ?\{"data":(29[0-9])|(300),"code":0\}
    ?SH-PROMPT

[shell emqx2]
    !cat log/emqx.log.1 |grep -v 691c29ba |tail -n 100
    -error
    ??SH-PROMPT:

    !./bin/emqx stop
    ?ok
    ?SH-PROMPT:

    !rm -rf $PACKAGE_PATH/emqx2
    ?SH-PROMPT:

[shell emqx1]
    !cat log/emqx.log.1 |grep -v 691c29ba |tail -n 100
    -error
    ??SH-PROMPT:

    !./bin/emqx stop
    ?ok
    ?SH-PROMPT:

    !rm -rf $PACKAGE_PATH/emqx
    ?SH-PROMPT:

[shell http_server]
    !http_server:stop().
    ?ok
    ?>
    !halt(3).
    ?SH-PROMPT:

[endloop]

[cleanup]
    !echo ==$$?==
    ?==0==<|MERGE_RESOLUTION|>--- conflicted
+++ resolved
@@ -21,78 +21,40 @@
 
 [shell emqx1]
     !cd $PACKAGE_PATH
-<<<<<<< HEAD
     !mkdir -p emqx1
-    !tar -C emqx1 -zxf ${PROFILE}-$(echo $old_vsn | sed  -r 's/[v|e]//g')-*-ubuntu20.04-amd64.tar.gz
-    ?SH-PROMPT
-    !cd emqx1
+    !tar -C emqx -zxf ${PROFILE}-$(echo $old_vsn | sed  -r 's/[v|e]//g')-*-ubuntu20.04-amd64.tar.gz
+    ?SH-PROMPT
+
+    !cd emqx
     !export EMQX_NODE_NAME='emqx1@127.0.0.1'
     !./bin/emqx start
     ?EMQX .* is started successfully!
-=======
-    !mkdir -p emqx
-    !tar -C emqx -zxf ${PROFILE}-$(echo $old_vsn | sed  -r 's/[v|e]//g')-*-ubuntu20.04-amd64.tar.gz
-    ?SH-PROMPT
-
-    !cd emqx
-    !./bin/emqx console
-    ?EMQ X .* is started successfully!
->>>>>>> 9ec88198
     ?SH-PROMPT
 
 [shell emqx2]
     !cd $PACKAGE_PATH
-<<<<<<< HEAD
-    !tar -C emqx2 -zxf ${PROFILE}-$(echo $old_vsn | sed  -r 's/[v|e]//g')-*-ubuntu20.04-amd64.tar.gz
     !mkdir -p emqx2
-    ?SH-PROMPT
+    !tar -C emqx -zxf ${PROFILE}-$(echo $old_vsn | sed  -r 's/[v|e]//g')-*-ubuntu20.04-amd64.tar.gz
+    ?SH-PROMPT
+
     !cd emqx2
-    !export EMQX_NODE_NAME='emqx2@127.0.0.1'
-    !export EMQX_listeners__tcp__default__bind=2883
-    !export EMQX_listeners__ssl__default__bind=9883
-    !export EMQX_listeners__ws__default__bind=9083
-    !export EMQX_listeners__wss__default__bind=9084
+    !export EMQX_NODE__NAME='emqx2@127.0.0.1'
+    !export EMQX_STATSD__SERVER='127.0.0.1:8124'
+    !export EMQX_LISTENERS__TCP__DEFAULT__BIND='0.0.0.0:1882'
+    !export EMQX_LISTENERS__SSL__DEFAULT__BIND='0.0.0.0:8882'
+    !export EMQX_LISTENERS__WS__DEFAULT__BIND='0.0.0.0:8082'
+    !export EMQX_LISTENERS__WSS__DEFAULT__BIND='0.0.0.0:8085'
+    !export EMQX_DASHBOARD__LISTENERS__HTTP__BIND='0.0.0.0:18082'
     !./bin/emqx start
     ?EMQX .* is started successfully!
-=======
-    !cp -r emqx emqx2
-    ?SH-PROMPT
-    !cd emqx2
-
-    """!
-    EMQX_NODE__NAME='emqx2@127.0.0.1' \
-    EMQX_STATSD__SERVER='127.0.0.1:8124' \
-    EMQX_LISTENERS__TCP__DEFAULT__BIND='0.0.0.0:1882' \
-    EMQX_LISTENERS__SSL__DEFAULT__BIND='0.0.0.0:8882' \
-    EMQX_LISTENERS__WS__DEFAULT__BIND='0.0.0.0:8082' \
-    EMQX_LISTENERS__WSS__DEFAULT__BIND='0.0.0.0:8085' \
-    EMQX_DASHBOARD__LISTENERS__HTTP__BIND='0.0.0.0:18082' \
-    ./bin/emqx console
-    """
-    ?EMQ X .* is started successfully!
->>>>>>> 9ec88198
     ?SH-PROMPT
 
     !./bin/emqx_ctl cluster join emqx1@127.0.0.1
     ???Join the cluster successfully.
     ?SH-PROMPT
 
-<<<<<<< HEAD
     !./bin/emqx_ctl cluster status --json | jq -c .running_nodes
     ???["emqx1@127.0.0.1","emqx2@127.0.0.1"]
-    ?SH-PROMPT
-
-# TODO find another way to create resource
-#    !./bin/emqx_ctl resources create 'web_hook' -i 'resource:691c29ba' -c '{"url": "http://127.0.0.1:8080/counter", "method": "POST"}'
-#    ?created
-#    ?SH-PROMPT
-#    !./bin/emqx_ctl rules create 'SELECT * FROM "t/#"' '[{"name":"data_to_webserver", "params": {"$$resource":  "resource:691c29ba"}}]'
-#    ?created
-=======
-    !./bin/emqx_ctl cluster status
-    """???
-    Cluster status: #{running_nodes => ['emqx2@127.0.0.1','emqx@127.0.0.1'],stopped_nodes => []}
-    """
     ?SH-PROMPT
 
     ## create a webhook data bridge with id "my_webhook"
@@ -105,7 +67,7 @@
     ?rule_edsy
     ?SH-PROMPT
 
-[shell emqx]
+[shell emqx1]
     ## verify the bridges and rules are sync to the other node
     !curl --user admin:public --silent --show-error 'http://localhost:18083/api/v5/bridges/webhook:my_webhook' -X 'GET' -H 'Content-Type: application/json' | jq '.name'
     ?my_webhook
@@ -113,7 +75,6 @@
     !curl --user admin:public --silent --show-error 'http://localhost:18083/api/v5/rules/rule_edsy' -X 'GET' -H 'Content-Type: application/json' | jq '.id'
     ?rule_edsy
     ?SH-PROMPT
->>>>>>> 9ec88198
 
 [shell bench]
     !cd $BENCH_PATH
@@ -156,15 +117,8 @@
     ?(.*)$VSN
     ?SH-PROMPT
 
-<<<<<<< HEAD
     !./bin/emqx_ctl cluster status --json | jq -c .running_nodes
     ???["emqx1@127.0.0.1","emqx2@127.0.0.1"]
-=======
-    !./bin/emqx_ctl cluster status
-    """???
-    Cluster status: #{running_nodes => ['emqx2@127.0.0.1','emqx@127.0.0.1'],stopped_nodes => []}
-    """
->>>>>>> 9ec88198
     ?SH-PROMPT
 
 [shell emqx2]
@@ -202,15 +156,8 @@
     ?(.*)$VSN
     ?SH-PROMPT
 
-<<<<<<< HEAD
     !./bin/emqx_ctl cluster status --json | jq -c .running_nodes
     ???["emqx1@127.0.0.1","emqx2@127.0.0.1"]
-=======
-    !./bin/emqx_ctl cluster status
-    """???
-    Cluster status: #{running_nodes => ['emqx2@127.0.0.1','emqx@127.0.0.1'],stopped_nodes => []}
-    """
->>>>>>> 9ec88198
     ?SH-PROMPT
 
 ## We don't guarantee not to lose a single message!
@@ -221,14 +168,13 @@
     !sleep 5
     ?SH-PROMPT
 
-# TODO adjust rule metrics query API
-#    !curl --user admin:public --silent --show-error http://localhost:18083/api/v5/rules | jq --raw-output ".[0].node_metrics[] | select(.node==\"emqx@127.0.0.1\") | .metrics.matched"
-#    ?300
-#    ?SH-PROMPT
-
-#    !curl --user admin:public --silent --show-error http://localhost:18083/api/v5/rules | jq --raw-output ".[0].node_metrics[] | select(.node==\"emqx@127.0.0.1\") | .metrics.\"actions.success\""
-#    ?\{"data":(29[0-9])|(300),"code":0\}
-#    ?SH-PROMPT
+    !curl --user admin:public --silent --show-error http://localhost:18083/api/v5/rules | jq --raw-output ".[0].node_metrics[] | select(.node==\"emqx@127.0.0.1\") | .metrics.matched"
+    ?300
+    ?SH-PROMPT
+
+    !curl --user admin:public --silent --show-error http://localhost:18083/api/v5/rules | jq --raw-output ".[0].node_metrics[] | select(.node==\"emqx@127.0.0.1\") | .metrics.\"actions.success\""
+    ?\{"data":(29[0-9])|(300),"code":0\}
+    ?SH-PROMPT
 
     ## The /counter API is provided by .ci/fvt_test/http_server
     !curl http://127.0.0.1:7077/counter
