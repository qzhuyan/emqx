--- conflicted
+++ resolved
@@ -77,12 +77,8 @@
                                     format_config = FormatConfig}) ->
     Severity = lager_msg:severity(Message),
     Payload = Formatter:format(Message, FormatConfig),
-<<<<<<< HEAD
-    emqttd:publish(emqttd_message:make(log, topic(Severity), iolist_to_binary(Payload))),
-=======
     Msg = emqttd_message:make(log, topic(Severity), iolist_to_binary(Payload)),
-    emqttd_pubsub:publish(emqttd_message:set_flag(sys, Msg)),
->>>>>>> 9c9633ab
+    emqttd:publish(emqttd_message:set_flag(sys, Msg)),
     {ok, State}.
 
 topic(Severity) ->
