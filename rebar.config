--- conflicted
+++ resolved
@@ -82,13 +82,8 @@
     {jiffy, {git, "https://github.com/emqx/jiffy", {tag, "1.0.6"}}},
     {cowboy, {git, "https://github.com/emqx/cowboy", {tag, "2.9.2"}}},
     {esockd, {git, "https://github.com/emqx/esockd", {tag, "5.11.2"}}},
-<<<<<<< HEAD
     {rocksdb, {git, "https://github.com/emqx/erlang-rocksdb", {tag, "1.8.0-emqx-6"}}},
-    {ekka, {git, "https://github.com/emqx/ekka", {tag, "0.19.4"}}},
-=======
-    {rocksdb, {git, "https://github.com/emqx/erlang-rocksdb", {tag, "1.8.0-emqx-5"}}},
     {ekka, {git, "https://github.com/emqx/ekka", {tag, "0.19.5"}}},
->>>>>>> 888ab81f
     {gen_rpc, {git, "https://github.com/emqx/gen_rpc", {tag, "3.3.1"}}},
     {grpc, {git, "https://github.com/emqx/grpc-erl", {tag, "0.6.12"}}},
     {minirest, {git, "https://github.com/emqx/minirest", {tag, "1.4.3"}}},
