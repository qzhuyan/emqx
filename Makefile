--- conflicted
+++ resolved
@@ -1,18 +1,9 @@
-<<<<<<< HEAD
-all: dep compile
-
-compile: dep
-	./rebar compile
-
-dep:
-=======
 all: get-deps compile
 
 compile: get-deps
 	./rebar compile
 
 get-deps:
->>>>>>> ccdd0d69
 	./rebar get-deps
 
 clean:
