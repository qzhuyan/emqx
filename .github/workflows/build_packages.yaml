name: Cross build packages

concurrency:
  group: build-${{ github.event_name }}-${{ github.ref }}
  cancel-in-progress: true

on:
  push:
    branches:
      - 'main-v4.**'
    tags:
      - v*
      - e*
  schedule:
    - cron:  '0 */6 * * *'
  workflow_dispatch:

jobs:
  prepare:
    # avoid building when syncing to ee repo
    if: endsWith(github.repository, 'emqx')
    runs-on: ubuntu-20.04
    # prepare source with any OTP version, no need for a matrix
    container: ghcr.io/emqx/emqx-builder/4.4-20:24.3.4.2-1-ubuntu20.04
    outputs:
      profiles: ${{ steps.detect-profiles.outputs.profiles}}

    steps:
      - uses: actions/checkout@v3
        with:
          path: source
      - name: detect-profiles
        id: detect-profiles
        uses: ./source/.github/actions/detect-profiles
      - name: get_all_deps
        if: endsWith(github.repository, 'emqx')
        run: |
          make -C source deps-all
          zip -ryq source.zip source/* source/.[^.]*
      - name: get_all_deps_ee
        if: endsWith(github.repository, 'enterprise')
        run: |
          echo "https://ci%40emqx.io:${{ secrets.CI_GIT_TOKEN }}@github.com" > $HOME/.git-credentials
          git config --global credential.helper store
          make -C source deps-all
          zip -ryq source.zip source/* source/.[^.]*
      - uses: actions/upload-artifact@v2
        with:
          name: source
          path: source.zip

  windows:
    runs-on: windows-2019
    needs: prepare
    if: endsWith(github.repository, 'emqx')
    strategy:
      fail-fast: false
      matrix:
        profile: ${{fromJSON(needs.prepare.outputs.profiles)}}
        otp:
          - 24.3.4.2
        exclude:
          - profile: emqx-edge
    steps:
    - uses: actions/download-artifact@v2
      with:
        name: source
        path: .
    - name: unzip source code
      run: Expand-Archive -Path source.zip -DestinationPath ./
    - uses: ilammy/msvc-dev-cmd@v1
    - uses: erlef/setup-beam@v1
      with:
        otp-version: ${{ matrix.otp }}
    - name: build
      env:
        PYTHON: python
        DIAGNOSTIC: 1
        PROFILE: emqx
        SYSTEM: windows
      working-directory: source
      run: |
        erl -eval "erlang:display(crypto:info_lib())" -s init stop
        make ${{ matrix.profile }}-zip
    - name: run emqx
      timeout-minutes: 1
      working-directory: source
      run: |
        ./_build/${{ matrix.profile }}/rel/emqx/bin/emqx start
        Start-Sleep -s 5
        echo "EMQX started"
        ./_build/${{ matrix.profile }}/rel/emqx/bin/emqx stop
        echo "EMQX stopped"
        ./_build/${{ matrix.profile }}/rel/emqx/bin/emqx install
        echo "EQMX installed"
        ./_build/${{ matrix.profile }}/rel/emqx/bin/emqx uninstall
        echo "EQMX uninstaled"
    - uses: actions/upload-artifact@v3
      with:
<<<<<<< HEAD
        name: ${{ matrix.profile }}-windows
        path: source/_packages/${{ matrix.profile }}/.
=======
        name: ${{ matrix.profile }}
        path: source/_packages/${{ matrix.profile }}/
>>>>>>> 1887ae73

  mac:
    needs: prepare
    strategy:
      fail-fast: false
      matrix:
        otp:
          - 24.3.4.2-1
        os:
          - macos-11
    runs-on: ${{ matrix.os }}

    steps:
    - uses: actions/download-artifact@v3
      with:
        name: source
        path: .
    - name: unzip source code
      run: |
        ln -s . source
        unzip -q source.zip
        rm source source.zip
    - uses: ./.github/actions/detect-profiles
    - uses: ./.github/actions/package-macos
      with:
        otp: ${{ matrix.otp }}
        os: ${{ matrix.os }}
        apple_id_password: ${{ secrets.APPLE_ID_PASSWORD }}
        apple_developer_identity: ${{ secrets.APPLE_DEVELOPER_IDENTITY }}
        apple_developer_id_bundle: ${{ secrets.APPLE_DEVELOPER_ID_BUNDLE }}
        apple_developer_id_bundle_password: ${{ secrets.APPLE_DEVELOPER_ID_BUNDLE_PASSWORD }}
    - uses: actions/upload-artifact@v3
      with:
        name: ${EMQX_NAME}-${{ matrix.otp }}
        path: _packages/${EMQX_NAME}/

  linux:
    runs-on: ubuntu-20.04

    needs: prepare

    strategy:
      fail-fast: false
      matrix:
        profile: ${{fromJSON(needs.prepare.outputs.profiles)}}
        package:
          - zip
          - pkg
        otp:
          - 24.3.4.2-1
        arch:
          - amd64
          - arm64
        os:
          - ubuntu20.04
          - ubuntu18.04
          - ubuntu16.04
          - debian11
          - debian10
          - debian9
          - el8
          - el7
          # - raspbian10 #armv6l is too slow to emulate
        exclude:
        - os: raspbian9
          arch: amd64
        - os: raspbian10
          arch: amd64
        - os: raspbian9
          profile: emqx
        - os: raspbian10
          profile: emqx
        - os: raspbian9
          profile: emqx-ee
        - os: raspbian10
          profile: emqx-ee

    defaults:
      run:
        shell: bash

    steps:
    - uses: docker/setup-buildx-action@v1
    - uses: docker/setup-qemu-action@v1
      with:
        image: tonistiigi/binfmt:latest
        platforms: all
    - uses: actions/download-artifact@v2
      with:
        name: source
        path: .
    - name: unzip source code
      run: unzip -q source.zip
    - name: build emqx packages
      env:
        OTP: ${{ matrix.otp }}
        PROFILE: ${{ matrix.profile }}
        PACKAGE: ${{ matrix.package}}
        ARCH: ${{ matrix.arch }}
        SYSTEM: ${{ matrix.os }}
      working-directory: source
      run: |
        ./scripts/buildx.sh \
          --profile "${PROFILE}" \
          --pkgtype "${PACKAGE}" \
          --arch "${ARCH}" \
          --builder "ghcr.io/emqx/emqx-builder/4.4-20:${OTP}-${SYSTEM}"
    - uses: actions/upload-artifact@v1
      with:
<<<<<<< HEAD
        name: ${{ matrix.profile }}-${{ matrix.otp }}
        path: source/_packages/${{ matrix.profile }}/.
=======
        name: ${{ matrix.profile }}
        path: /tmp/packages/${{ matrix.profile }}/
>>>>>>> 1887ae73

  docker:
    runs-on: ubuntu-20.04
    needs: prepare

    strategy:
      fail-fast: false
      matrix:
        profile: ${{fromJSON(needs.prepare.outputs.profiles)}}
        otp:
          - 24.3.4.2-1
        registry:
          - 'docker.io'
          - 'public.ecr.aws'
        exclude:
          # we don't have an aws ecr repo for enterprise and edge yet
          - profile: emqx-edge
            registry: 'public.ecr.aws'
          - profile: emqx-ee
            registry: 'public.ecr.aws'

    steps:
    - uses: actions/download-artifact@v2
      with:
        name: source
        path: .
    - name: unzip source code
      run: unzip -q source.zip
    - uses: docker/setup-buildx-action@v1
    - uses: docker/setup-qemu-action@v1
      with:
        image: tonistiigi/binfmt:latest
        platforms: all
    - uses: aws-actions/configure-aws-credentials@v1
      if: matrix.registry == 'public.ecr.aws'
      with:
        aws-access-key-id: ${{ secrets.AWS_ACCESS_KEY_ID }}
        aws-secret-access-key: ${{ secrets.AWS_SECRET_ACCESS_KEY }}
        aws-region: ${{ secrets.AWS_DEFAULT_REGION }}
    - name: Docker login to aws ecr
      if: matrix.registry == 'public.ecr.aws'
      run: aws ecr-public get-login-password --region us-east-1 | docker login --username AWS --password-stdin public.ecr.aws
    - uses: docker/login-action@v1
      if: matrix.registry == 'docker.io'
      with:
        username: ${{ secrets.DOCKER_HUB_USER }}
        password: ${{ secrets.DOCKER_HUB_TOKEN }}
    - uses: docker/metadata-action@v3
      id: meta
      with:
        images: ${{ matrix.registry }}/${{ github.repository_owner }}/${{ matrix.profile }}
        ## only 5.0 is latest
        flavor: |
          latest=false # latest is now 5.0
        tags: |
          type=ref,event=branch
          type=ref,event=pr
          type=match,pattern=[v|e](.*),group=1
        labels:
          org.opencontainers.image.otp.version=${{ matrix.otp }}
    - uses: docker/build-push-action@v2
      if: matrix.profile != 'emqx-ee'
      with:
        ## only push when stable tag and rc tag
        push: ${{ contains(github.ref, 'tags') && !contains(github.ref_name, 'beta') && !contains(github.ref_name, 'alpha') }}
        pull: true
        no-cache: true
        platforms: linux/amd64,linux/arm64
        tags: ${{ steps.meta.outputs.tags }}
        labels: ${{ steps.meta.outputs.labels }}
        build-args: |
          BUILD_FROM=ghcr.io/emqx/emqx-builder/4.4-20:${{ matrix.otp }}-alpine3.15.1
          RUN_FROM=alpine:3.15.1
          EMQX_NAME=${{ matrix.profile }}
        file: source/deploy/docker/Dockerfile
        context: source
    - uses: docker/build-push-action@v2
      if: matrix.profile == 'emqx-ee'
      with:
        ## only push when stable tag and rc tag
        push: ${{ contains(github.ref, 'tags') && !contains(github.ref_name, 'beta') && !contains(github.ref_name, 'alpha') }}
        pull: true
        no-cache: true
        platforms: linux/amd64,linux/arm64
        tags: ${{ steps.meta.outputs.tags }}
        labels: ${{ steps.meta.outputs.labels }}
        build-args: |
          BUILD_FROM=ghcr.io/emqx/emqx-builder/4.4-20:${{ matrix.otp }}-alpine3.15.1
          RUN_FROM=alpine:3.15.1
          EMQX_NAME=${{ matrix.profile }}
        file: source/deploy/docker/Dockerfile.enterprise
        context: source

  publish_artifacts:
    runs-on: ubuntu-20.04

    if: startsWith(github.ref, 'refs/tags/')

    needs: [prepare, mac, linux, docker]

    strategy:
      fail-fast: false
      matrix:
        profile: ${{fromJSON(needs.prepare.outputs.profiles)}}
        otp:
          - 24.3.4.2-1
        include:
          - profile: emqx
            otp: windows # otp version on windows is rather fixed

    steps:
    - uses: actions/download-artifact@v2
      with:
        name: ${{ matrix.profile }}-${{ matrix.otp }}
        path: packages/${{ matrix.profile }}
    - name: install dos2unix
      run: sudo apt-get update && sudo apt install -y dos2unix
    - name: get packages
      run: |
        set -e -u
        cd packages/${{ matrix.profile }}
        for var in $( ls |grep emqx |grep -v sha256); do
          dos2unix $var.sha256
          echo "$(cat $var.sha256) $var" | sha256sum -c || exit 1
        done
        cd -
    - uses: aws-actions/configure-aws-credentials@v1
      with:
        aws-access-key-id: ${{ secrets.AWS_ACCESS_KEY_ID }}
        aws-secret-access-key: ${{ secrets.AWS_SECRET_ACCESS_KEY }}
        aws-region: ${{ secrets.AWS_DEFAULT_REGION }}
    - name: upload to aws s3
      run: |
        set -e -u
        if [ "${{ matrix.profile }}"  == "emqx" ];then
            s3dir="emqx-ce"
        else
            s3dir=${{ matrix.profile }}
        fi
        aws s3 cp --recursive packages/${{ matrix.profile }} s3://${{ secrets.AWS_S3_BUCKET }}/${s3dir}/${{ github.ref_name }}
        aws cloudfront create-invalidation --distribution-id ${{ secrets.AWS_CLOUDFRONT_ID }} --paths "/${s3dir}/${{ github.ref_name }}/*"<|MERGE_RESOLUTION|>--- conflicted
+++ resolved
@@ -97,13 +97,8 @@
         echo "EQMX uninstaled"
     - uses: actions/upload-artifact@v3
       with:
-<<<<<<< HEAD
         name: ${{ matrix.profile }}-windows
-        path: source/_packages/${{ matrix.profile }}/.
-=======
-        name: ${{ matrix.profile }}
         path: source/_packages/${{ matrix.profile }}/
->>>>>>> 1887ae73
 
   mac:
     needs: prepare
@@ -213,13 +208,8 @@
           --builder "ghcr.io/emqx/emqx-builder/4.4-20:${OTP}-${SYSTEM}"
     - uses: actions/upload-artifact@v1
       with:
-<<<<<<< HEAD
         name: ${{ matrix.profile }}-${{ matrix.otp }}
-        path: source/_packages/${{ matrix.profile }}/.
-=======
-        name: ${{ matrix.profile }}
-        path: /tmp/packages/${{ matrix.profile }}/
->>>>>>> 1887ae73
+        path: source/_packages/${{ matrix.profile }}/
 
   docker:
     runs-on: ubuntu-20.04
