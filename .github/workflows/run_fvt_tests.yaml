name: Functional Verification Tests

on:
  push:
    tags:
      - v*
      - e*
  pull_request:

jobs:
    docker_test:
        runs-on: ubuntu-20.04

        steps:
        - uses: actions/checkout@v1
<<<<<<< HEAD
        - name: prepare
=======
        - uses: gleam-lang/setup-erlang@v1.1.2
          id: install_erlang
          with:
            otp-version: 23.2
        - name: make docker
>>>>>>> 43442577
          run: |
            if make emqx-ee --dry-run > /dev/null 2>&1; then
              echo "https://ci%40emqx.io:${{ secrets.CI_GIT_TOKEN }}@github.com" > $HOME/.git-credentials
              git config --global credential.helper store
              echo "${{ secrets.CI_GIT_TOKEN }}" >> scripts/git-token
              make deps-emqx-ee
              make clean
              echo "TARGET=emqx/emqx-ee" >> $GITHUB_ENV
              echo "PROFILE=emqx-ee" >> $GITHUB_ENV
              echo "EMQX_TAG=$(./pkg-vsn.sh)" >> $GITHUB_ENV
              make emqx-ee-docker
            else
              echo "TARGET=emqx/emqx" >> $GITHUB_ENV
              echo "PROFILE=emqx" >> $GITHUB_ENV
              echo "EMQX_TAG=$(./pkg-vsn.sh)" >> $GITHUB_ENV
              make emqx-docker
            fi
<<<<<<< HEAD
        - name: make emqx image
          env:
            OTP_VSN: 24.1.5-3
          run: make ${PROFILE}-docker
=======
>>>>>>> 43442577
        - name: run emqx
          timeout-minutes: 5
          run: |
            set -e -u -x
            echo "CUTTLEFISH_ENV_OVERRIDE_PREFIX=EMQX_" >> .ci/docker-compose-file/conf.cluster.env
            echo "EMQX_ZONE__EXTERNAL__RETRY_INTERVAL=2s" >> .ci/docker-compose-file/conf.cluster.env
            echo "EMQX_MQTT__MAX_TOPIC_ALIAS=10" >> .ci/docker-compose-file/conf.cluster.env
            docker-compose \
                -f .ci/docker-compose-file/docker-compose-emqx-cluster.yaml \
                -f .ci/docker-compose-file/docker-compose-python.yaml \
                up -d
            while ! docker exec -i node1.emqx.io bash -c "emqx eval \"['emqx@node1.emqx.io','emqx@node2.emqx.io'] = maps:get(running_nodes, ekka_cluster:info()).\"" > /dev/null 2>&1; do
                echo "['$(date -u +"%Y-%m-%dT%H:%M:%SZ")']:waiting emqx";
                sleep 5;
            done
        - name: verify EMQX_LOADED_PLUGINS override working
          run: |
            expected="{emqx_sn, true}."
            output=$(docker exec -i node1.emqx.io bash -c "cat data/loaded_plugins" | tail -n1)
            if [ "$expected" != "$output" ]; then
                exit 1
            fi
        - name: make paho tests
          run: |
            if ! docker exec -i python /scripts/pytest.sh; then
              docker logs node1.emqx.io
              docker logs node2.emqx.io
              exit 1
            fi

    helm_test:
        runs-on: ubuntu-20.04
        strategy:
          fail-fast: false
          matrix:
            discovery:
              - k8s
              - dns

        steps:
        - uses: actions/checkout@v1
        - name: prepare
          run: |
            if make emqx-ee --dry-run > /dev/null 2>&1; then
              echo "https://ci%40emqx.io:${{ secrets.CI_GIT_TOKEN }}@github.com" > $HOME/.git-credentials
              git config --global credential.helper store
              echo "${{ secrets.CI_GIT_TOKEN }}" >> scripts/git-token
              make deps-emqx-ee
              make clean
              echo "TARGET=emqx/emqx-ee" >> $GITHUB_ENV
<<<<<<< HEAD
              echo "PROFILE=emqx-ee" >> $GITHUB_ENV
              echo "EMQX_TAG=$(./pkg-vsn.sh)" >> $GITHUB_ENV
            else
              echo "TARGET=emqx/emqx" >> $GITHUB_ENV
              echo "PROFILE=emqx" >> $GITHUB_ENV
              echo "EMQX_TAG=$(./pkg-vsn.sh)" >> $GITHUB_ENV
            fi
        - name: make emqx image
          env:
            OTP_VSN: 24.1.5-3
          run: make ${PROFILE}-docker
=======
              make emqx-ee-docker
            else
              echo "TARGET=emqx/emqx" >> $GITHUB_ENV
              make emqx-docker
            fi
>>>>>>> 43442577
        - name: install k3s
          env:
            KUBECONFIG: "/etc/rancher/k3s/k3s.yaml"
          run: |
            sudo sh -c "echo \"127.0.0.1 $(hostname)\" >> /etc/hosts"
            curl -sfL https://get.k3s.io | sh -
            sudo chmod 644 /etc/rancher/k3s/k3s.yaml
            kubectl cluster-info
        - name: install helm
          env:
            KUBECONFIG: "/etc/rancher/k3s/k3s.yaml"
          run: |
            curl -fsSL -o get_helm.sh https://raw.githubusercontent.com/helm/helm/master/scripts/get-helm-3
            sudo chmod 700 get_helm.sh
            sudo ./get_helm.sh
            helm version
        - name: setup emqx chart
          run: |
            sudo docker save ${TARGET}:${EMQX_TAG} -o emqx.tar.gz
            sudo k3s ctr image import emqx.tar.gz

            sed -i -r "s/^appVersion: .*$/appVersion: \"${EMQX_TAG}\"/g" deploy/charts/emqx/Chart.yaml
            sed -i '/emqx_telemetry/d' deploy/charts/emqx/values.yaml
        - name: run emqx on chart
          if: matrix.discovery == 'k8s'
          env:
            KUBECONFIG: "/etc/rancher/k3s/k3s.yaml"
          run: |
            helm install emqx \
                --set image.repository=${TARGET} \
                --set image.pullPolicy=Never \
                --set emqxAclConfig="" \
                --set image.pullPolicy=Never \
                --set emqxConfig.EMQX_ZONE__EXTERNAL__RETRY_INTERVAL=2s \
                --set emqxConfig.EMQX_MQTT__MAX_TOPIC_ALIAS=10 \
                deploy/charts/emqx \
                --debug
        - name: run emqx on chart
          if: matrix.discovery == 'dns'
          env:
            KUBECONFIG: "/etc/rancher/k3s/k3s.yaml"
          run: |
            helm install emqx \
                --set emqxConfig.EMQX_CLUSTER__DISCOVERY="dns" \
                --set emqxConfig.EMQX_CLUSTER__DNS__NAME="emqx-headless.default.svc.cluster.local" \
                --set emqxConfig.EMQX_CLUSTER__DNS__APP="emqx" \
                --set emqxConfig.EMQX_CLUSTER__DNS__TYPE="srv" \
                --set image.repository=${TARGET} \
                --set image.pullPolicy=Never \
                --set emqxAclConfig="" \
                --set image.pullPolicy=Never \
                --set emqxConfig.EMQX_ZONE__EXTERNAL__RETRY_INTERVAL=2s \
                --set emqxConfig.EMQX_MQTT__MAX_TOPIC_ALIAS=10 \
                deploy/charts/emqx \
                --debug
        - name: waiting emqx started
          env:
            KUBECONFIG: "/etc/rancher/k3s/k3s.yaml"
          timeout-minutes: 5
          run: |
            while [ "$(kubectl get StatefulSet -l app.kubernetes.io/name=emqx -o jsonpath='{.items[0].status.replicas}')" \
              != "$(kubectl get StatefulSet -l app.kubernetes.io/name=emqx -o jsonpath='{.items[0].status.readyReplicas}')" ]; do
              echo "==============================";
              kubectl get pods;
              echo "==============================";
              echo "waiting emqx started";
              sleep 10;
            done
        - name: Check ${{ matrix.kind[0]}} cluster
          env:
            KUBECONFIG: "/etc/rancher/k3s/k3s.yaml"
          timeout-minutes: 10
          run: |
            while
              nodes="$(kubectl exec -i emqx-0 -- curl --silent --basic -u admin:public -X GET http://localhost:8081/api/v4/brokers | jq '.data|length')";
              [ "$nodes" != "3" ];
            do
              echo "waiting emqx cluster scale"
              sleep 1
            done
        - name: get emqx-0 pods log
          if: failure()
          env:
            KUBECONFIG: "/etc/rancher/k3s/k3s.yaml"
          run: |
            kubectl describe pods emqx-0
            kubectl logs emqx-0
        - name: get emqx-1 pods log
          if: failure()
          env:
            KUBECONFIG: "/etc/rancher/k3s/k3s.yaml"
          run: |
            kubectl describe pods emqx-1
            kubectl logs emqx-1
        - name: get emqx-2 pods log
          if: failure()
          env:
            KUBECONFIG: "/etc/rancher/k3s/k3s.yaml"
          run: |
            kubectl describe pods emqx-2
            kubectl logs emqx-2
        - uses: actions/checkout@v2
          with:
            repository: emqx/paho.mqtt.testing
            ref: develop-4.0
            path: paho.mqtt.testing
        - name: install pytest
          run: |
            pip install pytest
            echo "$HOME/.local/bin" >> $GITHUB_PATH
        - name: run paho test
          env:
            KUBECONFIG: "/etc/rancher/k3s/k3s.yaml"
          run: |
            emqx_svc=$(kubectl get svc --namespace default emqx -o jsonpath="{.spec.clusterIP}")
            emqx1=$(kubectl get pods emqx-1 -o jsonpath='{.status.podIP}')
            emqx2=$(kubectl get pods emqx-2 -o jsonpath='{.status.podIP}')

            pytest -v paho.mqtt.testing/interoperability/test_client/V5/test_connect.py -k test_basic --host $emqx_svc
            RESULT=$?
            pytest -v paho.mqtt.testing/interoperability/test_cluster --host1 $emqx1 --host2 $emqx2
            RESULT=$((RESULT + $?))
            if [ 0 -ne $RESULT ]; then
                kubectl logs emqx-1
                kubectl logs emqx-2
            fi
            exit $RESULT

    relup_test_plan:
        runs-on: ubuntu-20.04
        container: ghcr.io/emqx/emqx-builder/4.4-4:24.1.5-3-ubuntu20.04
        outputs:
          profile: ${{ steps.profile-and-versions.outputs.profile }}
          vsn: ${{ steps.profile-and-versions.outputs.vsn }}
          old_vsns: ${{ steps.profile-and-versions.outputs.old_vsns }}
          broker: ${{ steps.profile-and-versions.outputs.broker }}
          matrix: ${{ steps.generate-matrix.outputs.matrix }}
        defaults:
          run:
            shell: bash
        steps:
        - uses: actions/checkout@v2
          name: Checkout
          with:
            path: emqx
            fetch-depth: 0
        - name: Get profile and version list
          id: profile-and-versions
          run: |
            cd emqx
            vsn="$(./pkg-vsn.sh)"
            pre_vsn="$(echo $vsn | grep -oE '^[0-9]+.[0-9]')"

            if make emqx-ee --dry-run > /dev/null 2>&1; then
              profile="emqx-ee"
              old_vsns="$(git tag -l "e$pre_vsn.[0-9]" | xargs echo -n | sed "s/e$vsn//")"
              broker="emqx-ee"

            else
              profile="emqx"
              old_vsns="$(git tag -l "v$pre_vsn.[0-9]" | xargs echo -n | sed "s/v$vsn//")"
              broker="emqx-ce"
            fi

            echo "OLD_VSNS=$old_vsns" >> $GITHUB_ENV

            echo "::set-output name=vsn::$vsn"
            echo "::set-output name=profile::$profile"
            echo "::set-output name=broker::$broker"
            echo "::set-output name=old_vsns::$old_vsns"
        - name: Generate matrix
          id: generate-matrix
          run: |
            matrix=$(echo -n "$OLD_VSNS" | sed 's/ $//g' | jq -R -s -c 'split(" ")')
            echo "::set-output name=matrix::$matrix"

    relup_test_build:
        needs: relup_test_plan
        runs-on: ubuntu-20.04
        container: ghcr.io/emqx/emqx-builder/4.4-4:24.1.5-3-ubuntu20.04
        defaults:
          run:
            shell: bash
        env:
          OLD_VSNS: "${{ needs.relup_test_plan.outputs.old_vsns }}"
          PROFILE: "${{ needs.relup_test_plan.outputs.profile }}"
          BROKER: "${{ needs.relup_test_plan.outputs.broker }}"
        steps:
        - uses: actions/checkout@v2
          name: Checkout
          with:
            path: emqx
        - name: Prepare credentials
          run: |
            if [ "$PROFILE" = "emqx-ee" ]; then
              echo "https://ci%40emqx.io:${{ secrets.CI_GIT_TOKEN }}@github.com" > $HOME/.git-credentials
              git config --global credential.helper store
              echo "${{ secrets.CI_GIT_TOKEN }}" >> emqx/scripts/git-token
            fi
        - name: Download bases
          run: |
            set -e -x -u
            mkdir -p emqx/_upgrade_base
            cd emqx/_upgrade_base
            old_vsns=($(echo $OLD_VSNS | tr ' ' ' '))
            for old_vsn in ${old_vsns[@]}; do
              wget --no-verbose https://s3-us-west-2.amazonaws.com/packages.emqx/$BROKER/$old_vsn/$PROFILE-ubuntu20.04-${old_vsn#[e|v]}-amd64.zip
            done
        - name: Build emqx
          run: make -C emqx ${PROFILE}-zip
        - uses: actions/upload-artifact@v2
          name: Upload built emqx and test scenario
          with:
            name: emqx_built
            path: |
              emqx/_packages/*/*.zip
              emqx/.ci/fvt_tests

    relup_test_run:
        needs:
          - relup_test_plan
          - relup_test_build
        runs-on: ubuntu-20.04
        container: emqx/relup-test-env:erl23.2.7.2-emqx-2-ubuntu20.04
        strategy:
          fail-fast: false
          matrix:
            old_vsn: ${{ fromJson(needs.relup_test_plan.outputs.matrix) }}
        env:
          OLD_VSN: "${{ matrix.old_vsn }}"
          PROFILE: "${{ needs.relup_test_plan.outputs.profile }}"
          VSN: "${{ needs.relup_test_plan.outputs.vsn }}"
          BROKER: "${{ needs.relup_test_plan.outputs.broker }}"
        defaults:
          run:
            shell: bash
        steps:
        - uses: actions/download-artifact@v2
          name: Dowload built emqx and test scenario
          with:
            name: emqx_built
            path: emqx_built
        - uses: actions/checkout@v2
          name: Checkout one_more_emqx
          with:
            repository: terry-xiaoyu/one_more_emqx
            ref: master
            path: one_more_emqx
        - name: Prepare packages
          run: |
            set -e -x -u
            mkdir -p packages
            cp emqx_built/_packages/*/*.zip packages
            cd packages
            wget --no-verbose https://s3-us-west-2.amazonaws.com/packages.emqx/$BROKER/$OLD_VSN/$PROFILE-ubuntu20.04-${OLD_VSN#[e|v]}-amd64.zip
        - name: Run relup test scenario
          timeout-minutes: 5
          run: |
            lux \
            --progress verbose \
            --case_timeout infinity \
            --var PROFILE=$PROFILE \
            --var PACKAGE_PATH=$(pwd)/packages \
            --var ONE_MORE_EMQX_PATH=$(pwd)/one_more_emqx \
            --var VSN="$VSN" \
            --var OLD_VSN="$OLD_VSN" \
            --var FROM_OTP_VSN="24.1.5-3" \
            --var TO_OTP_VSN="24.1.5-3" \
            emqx_built/.ci/fvt_tests/relup.lux
        - uses: actions/upload-artifact@v2
          name: Save debug data
          if: failure()
          with:
            name: debug_data
            path: |
              packages/emqx/log/emqx.log.1
              packages/emqx2/log/emqx.log.1
              packages/*.zip
              lux_logs<|MERGE_RESOLUTION|>--- conflicted
+++ resolved
@@ -13,15 +13,7 @@
 
         steps:
         - uses: actions/checkout@v1
-<<<<<<< HEAD
         - name: prepare
-=======
-        - uses: gleam-lang/setup-erlang@v1.1.2
-          id: install_erlang
-          with:
-            otp-version: 23.2
-        - name: make docker
->>>>>>> 43442577
           run: |
             if make emqx-ee --dry-run > /dev/null 2>&1; then
               echo "https://ci%40emqx.io:${{ secrets.CI_GIT_TOKEN }}@github.com" > $HOME/.git-credentials
@@ -39,13 +31,10 @@
               echo "EMQX_TAG=$(./pkg-vsn.sh)" >> $GITHUB_ENV
               make emqx-docker
             fi
-<<<<<<< HEAD
         - name: make emqx image
           env:
             OTP_VSN: 24.1.5-3
           run: make ${PROFILE}-docker
-=======
->>>>>>> 43442577
         - name: run emqx
           timeout-minutes: 5
           run: |
@@ -96,7 +85,6 @@
               make deps-emqx-ee
               make clean
               echo "TARGET=emqx/emqx-ee" >> $GITHUB_ENV
-<<<<<<< HEAD
               echo "PROFILE=emqx-ee" >> $GITHUB_ENV
               echo "EMQX_TAG=$(./pkg-vsn.sh)" >> $GITHUB_ENV
             else
@@ -108,13 +96,6 @@
           env:
             OTP_VSN: 24.1.5-3
           run: make ${PROFILE}-docker
-=======
-              make emqx-ee-docker
-            else
-              echo "TARGET=emqx/emqx" >> $GITHUB_ENV
-              make emqx-docker
-            fi
->>>>>>> 43442577
         - name: install k3s
           env:
             KUBECONFIG: "/etc/rancher/k3s/k3s.yaml"
